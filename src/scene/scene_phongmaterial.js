--- conflicted
+++ resolved
@@ -1,646 +1,640 @@
-pc.extend(pc, function () {
-
-    var _tempTiling = new pc.Vec3();
-    var _tempOffset = new pc.Vec3();
-
-    /**
-     * @name pc.PhongMaterial
-     * @class A Phong material is the main, general purpose material that is most often used for rendering.
-     * It can approximate a wide variety of surface types and can simlulate dynamic reflected light.
-     * @property {pc.Color} ambient The ambient color of the material. This color value is 3-component (RGB),
-     * where each component is between 0 and 1.
-     * @property {pc.Color} diffuse The diffuse color of the material. This color value is 3-component (RGB),
-     * where each component is between 0 and 1.
-     * @property {pc.Texture} diffuseMap The diffuse map of the material. This must be a 2D texture rather
-     * than a cube map. If this property is set to a valid texture, the texture is used as the source for diffuse
-     * color in preference to the 'diffuse' property.
-     * @property {pc.Vec2} diffuseMapTiling Controls the 2D tiling of the diffuse map.
-     * @property {pc.Vec2} diffuseMapOffset Controls the 2D offset of the diffuse map. Each component is between 0 and 1.
-     * @property {pc.Color} specular The specular color of the material. This color value is 3-component (RGB),
-     * @property {pc.Texture} specularMap The per-pixel specular map of the material. This must be a 2D texture
-     * rather than a cube map. If this property is set to a valid texture, the texture is used as the source for
-     * specular color in preference to the 'specular' property.
-     * @property {pc.Vec2} specularMapTiling Controls the 2D tiling of the specular map.
-     * @property {pc.Vec2} specularMapOffset Controls the 2D offset of the specular map. Each component is between 0 and 1.
-     * @property {Number} shininess Defines glossiness of the material from 0 (rough) to 100 (mirror).
-     * A higher shininess value results in a more focussed specular highlight.
-     * @property {pc.Texture} glossMap The per-pixel gloss of the material. This must be a 2D texture
-     * rather than a cube map. If this property is set to a valid texture, the texture is used as the source for
-     * shininess in preference to the 'shininess' property.
-     * @property {pc.Vec2} glossMapTiling Controls the 2D tiling of the gloss map.
-     * @property {pc.Vec2} glossMapOffset Controls the 2D offset of the gloss map. Each component is between 0 and 1.
-     * @property {pc.Vec3} emissive The emissive color of the material. This color value is 3-component (RGB),
-     * where each component is between 0 and 1.
-     * @property {pc.Texture} emissiveMap The emissive map of the material. This must be a 2D texture rather
-     * than a cube map. If this property is set to a valid texture, the texture is used as the source for emissive
-     * color in preference to the 'emissive' property.
-     * @property {Number} emissiveIntensity Emissive color multiplier.
-     * @property {pc.Vec2} emissiveMapTiling Controls the 2D tiling of the emissive map.
-     * @property {pc.Vec2} emissiveMapOffset Controls the 2D offset of the emissive map. Each component is between 0 and 1.
-     * @property {Number} opacity The opacity of the material. This value can be between 0 and 1, where 0 is fully
-     * transparent and 1 is fully opaque. If you want the material to be transparent you also need to
-     * set the {@link pc.PhongMaterial#blendType} to pc.BLEND_NORMAL or pc.BLEND_ADDITIVE.
-     * @property {pc.Texture} opacityMap The opacity map of the material. This must be a 2D texture rather
-     * than a cube map. If this property is set to a valid texture, the texture is used as the source for opacity
-     * in preference to the 'opacity' property. If you want the material to be transparent you also need to
-     * set the {@link pc.PhongMaterial#blendType} to pc.BLEND_NORMAL or pc.BLEND_ADDITIVE.
-     * @property {pc.Vec2} opacityMapTiling Controls the 2D tiling of the opacity map.
-     * @property {pc.Vec2} opacityMapOffset Controls the 2D offset of the opacity map. Each component is between 0 and 1.
-     * @property {Number} blendType The type of blending for this material. Can be one of the following valus: pc.BLEND_NONE, pc.BLEND_NORMAL, pc.BLEND_ADDITIVE.
-     * @property {pc.Texture} normalMap The normal map of the material. This must be a 2D texture rather
-     * than a cube map. The texture must contains normalized, tangent space normals.
-     * @property {pc.Vec2} normalMapTiling Controls the 2D tiling of the normal map.
-     * @property {pc.Vec2} normalMapOffset Controls the 2D offset of the normal map. Each component is between 0 and 1.
-     * @property {pc.Texture} heightMap The height map of the material. This must be a 2D texture rather
-     * than a cube map. The texture contain values defining the height of the surface at that point where darker
-     * pixels are lower and lighter pixels are higher.
-     * @property {pc.Vec2} heightMapTiling Controls the 2D tiling of the height map.
-     * @property {pc.Vec2} heightMapOffset Controls the 2D offset of the height map. Each component is between 0 and 1.
-     * @property {Number} bumpiness The bumpiness of the material. This value scales the assigned normal map
-     * and can be between 0 and 1, where 0 shows no contribution from the normal map and 1 results in a full contribution.
-     * @property {Number} heightMapFactor Height map multiplier. Height maps are used to create a parallax mapping effect
-     * and modifying this value will alter the strength of the parallax effect.
-     * @property {pc.Texture} sphereMap The spherical environment map of the material.
-     * @property {pc.Texture} cubeMap The cubic environment map of the material.
-     * @property {Number} reflectivity The reflectivity of the material. This value scales the reflection map and
-     * can be between 0 and 1, where 0 shows no reflection and 1 is fully reflective.
-     * @property {pc.Texture} lightMap The light map of the material. This must be a 2D texture rather
-     * than a cube map.
-     * @property {Boolean} ambientTint Enables scene ambient multiplication by material ambient color.
-     * @property {Boolean} diffuseMapTint Enables diffuseMap multiplication by diffuse color.
-     * @property {Boolean} specularMapTint Enables specularMap multiplication by specular color.
-     * @property {Boolean} emissiveMapTint Enables emissiveMap multiplication by emissive color.
-     * @property {pc.Texture} aoMap Baked ambient occlusion map. Modulates ambient color.
-     * @property {Number} aoMapUvSet Defines UV set used for AO map. Can be 0 or 1.
-     * @property {Boolean} specularAntialias Enables Toksvig AA for mipmapped normal maps with specular.
-     * @property {Boolean} conserveEnergy Defines how diffuse and specular components are combined when Fresnel is on.
-        It is recommended that you leave this option enabled, although you may want to disable it in case when all reflection comes only from a few light sources, and you don't use an environment map, therefore having mostly black reflection.
-     * @property {Number} shadingModel Defines the shading model.
-     * <ul>
-     * <li><strong>{@link pc.SPECULAR_PHONG}</strong>: Phong without energy conservation. You should only use it as a backwards compatibility with older projects.</li>
-     * <li><strong>{@link pc.SPECULAR_BLINN}</strong>: Energy-conserving Blinn-Phong.</li>
-     * </ul>
-     * @property {Number} fresnelModel Defines the formula used for Fresnel effect.
-     As a side-effect, enabling any Fresnel model changes the way diffuse and reflection components are combined.
-     When Fresnel is off, legacy non energy-conserving combining is used. When it is on, combining behaviour is defined by conserveEnergy parameter.
-     * <ul>
-     * <li><strong>{@link pc.FRESNEL_NONE}</strong>: No Fresnel.</li>
-     * <li><strong>{@link pc.FRESNEL_SIMPLE}</strong>: Fake effect resembling Fresnel with formula pow(dotVN, fresnelFactor). Use fresnelFactor to tweak effect power</li>
-     * <li><strong>{@link pc.FRESNEL_SCHLICK}</strong>: Schlick's approximation of Fresnel (recommended). Parameterized by specular color. fresnelFactor is not used.</li>
-     * <li><strong>{@link pc.FRESNEL_COMPLEX}</strong>: More complex Fresnel formula. Use fresnelFactor to specify IOR values.</li>
-     * </ul>
-     * @property {Number} fresnelFactor A parameter for Fresnel. May mean different things depending on fresnelModel.
-     * @author Will Eastcott and Arthur Rahteenko
-     */
-    var PhongMaterial = function () {
-        this.reset();
-        this.update();
-    };
-
-    var _createTexture = function (param) {
-        if (param.data) {
-            if (param.data instanceof pc.Texture) {
-                return param.data;
-            } else {
-                throw Error("PhongMaterial.init() expects textures to already be created");
-            }
-        } else {
-            return null;
-        }
-    };
-
-    var _createVec2 = function (param) {
-        return new pc.Vec2(param.data[0], param.data[1]);
-    };
-
-    var _createVec3 = function (param) {
-        return new pc.Vec3(param.data[0], param.data[1], param.data[2]);
-    };
-
-    var _createRgb = function (param) {
-        return new pc.Color(param.data[0], param.data[1], param.data[2]);
-    };
-
-    var _beginProperties = function (obj) { // save all properties objest initially had to filter them out later
-        if (!pc._matSerialProps) {
-            obj._tempProps = [];
-            for(var p in obj) {
-                if (obj.hasOwnProperty(p)) {
-                    obj._tempProps[p] = true;
-                }
-            }
-        }
-    };
-
-    var _endProperties = function (obj) { // capture all newly added properties
-        if (!pc._matSerialProps) {
-            pc._matSerialProps = [];
-            for(var p in obj) {
-                if (obj.hasOwnProperty(p) && !obj._tempProps[p]) {
-                    pc._matSerialProps.push(p);
-                }
-            }
-        }
-    };
-
-    var _defineTex2D = function (obj, name, uv, channels) {
-        obj[name + "Map"] = null;
-        obj[name + "MapTiling"] = new pc.Vec2(1, 1);
-        obj[name + "MapOffset"] = new pc.Vec2(0, 0);
-        obj[name + "MapTransform"] = null;
-
-        obj[name + "MapUv"] = uv;
-        if (channels > 0) obj[name + "MapChannel"] = channels > 1? "rgb" : "g";
-
-        if (!pc._matTex2D) pc._matTex2D = [];
-        pc._matTex2D[name] = channels;
-    };
-
-    PhongMaterial = pc.inherits(PhongMaterial, pc.Material);
-
-    pc.extend(PhongMaterial.prototype, {
-
-        reset: function () {
-
-            _beginProperties(this);
-
-            this.ambient = new pc.Color(0.7, 0.7, 0.7);
-            this.diffuse = new pc.Color(1, 1, 1);
-            this.specular = new pc.Color(0, 0, 0);
-            this.shininess = 25;
-            this.emissive = new pc.Color(0, 0, 0);
-            this.opacity = 1;
-            this.blendType = pc.BLEND_NONE;
-            this.bumpiness = 1;
-            this.heightMapFactor = 1;
-
-            _defineTex2D(this, "diffuse", 0, 3);
-            _defineTex2D(this, "specular", 0, 3);
-            _defineTex2D(this, "emissive", 0, 3);
-            _defineTex2D(this, "normal", 0, -1);
-            _defineTex2D(this, "metalness", 0, 1);
-            _defineTex2D(this, "gloss", 0, 1);
-            _defineTex2D(this, "opacity", 0, 1);
-            _defineTex2D(this, "height", 0, 1);
-            _defineTex2D(this, "ao", 0, 1);
-            _defineTex2D(this, "light", 1, 3);
-
-            this.cubeMap = null;
-            this.prefilteredCubeMap128 = null;
-            this.prefilteredCubeMap64 = null;
-            this.prefilteredCubeMap32 = null;
-            this.prefilteredCubeMap16 = null;
-            this.prefilteredCubeMap8 = null;
-            this.prefilteredCubeMap4 = null;
-            this.sphereMap = null;
-            this.reflectivity = 1;
-
-            this.aoUvSet = 0; // backwards comp
-            this.blendMapsWithColors = true;
-
-            this.specularAntialias = false;
-            this.conserveEnergy = true;
-            this.occludeSpecular = true;
-            this.shadingModel = pc.SPECULAR_PHONG;
-            this.fresnelModel = pc.FRESNEL_NONE;
-
-            this.fresnelFactor = 0;
-
-            this.ambientTint = false;
-            this.diffuseMapTint = false;
-            this.specularMapTint = false;
-            this.emissiveMapTint = false;
-            this.emissiveIntensity = 1;
-
-<<<<<<< HEAD
-            this.useInstancing = false;
-=======
-            this.cubeMapProjection = 0;
-            this.cubeMapProjectionBox = null;
-
-            this.chunks = [];
-            this.chunks.copy = function(from) {
-                for(var p in from) {
-                    if (from.hasOwnProperty(p) && p!=="copy") {
-                        this[p] = from[p];
-                    }
-                }
-            };
-            this.customFragmentShader = null;
-            this.refraction = 0;
-            this.refractionIndex = 1.0 / 1.5; // approx. (air ior / glass ior)
-            this.useMetalness = false;
-            this.metalness = 1;
-
->>>>>>> 73a7a973
-            this.occludeDirect = false;
-
-            _endProperties(this);
-
-            // Array to pass uniforms to renderer
-            this.ambientUniform = new Float32Array(3);
-            this.diffuseUniform = new Float32Array(3);
-            this.specularUniform = new Float32Array(3);
-            this.emissiveUniform = new Float32Array(3);
-            this.cubeMapMinUniform = new Float32Array(3);
-            this.cubeMapMaxUniform = new Float32Array(3);
-        },
-
-
-        /**
-         * @function
-         * @name pc.PhongMaterial#clone
-         * @description Duplicates a Phong material. All properties are duplicated except textures
-         * where only the references are copied.
-         * @returns {pc.PhongMaterial} A cloned Phong material.
-         */
-        clone: function () {
-            var clone = new pc.PhongMaterial();
-
-            pc.Material.prototype._cloneInternal.call(this, clone);
-
-            var pname;
-            for(var i=0; i<pc._matSerialProps.length; i++) {
-                pname = pc._matSerialProps[i];
-                if (this[pname]!==undefined) {
-                    if (this[pname] && this[pname].copy) {
-                        clone[pname].copy(this[pname]);
-                    } else {
-                        clone[pname] = this[pname];
-                    }
-                }
-            }
-
-            clone.update();
-            return clone;
-        },
-
-        /**
-        * @private
-        * @name pc.PhoneMaterial#init
-        * @description Update material data from a data block, as found on a material Asset.
-        * Note, init() expects texture parameters to contain a {@link pc.Texture} not a resource id.
-        */
-        init: function (data) {
-            this.reset();
-
-            // Initialise material from data
-            this.name = data.name;
-
-            for (var i = 0; i < data.parameters.length; i++) {
-                var param = data.parameters[i];
-                if (param.type === "vec3") {
-                    this[param.name] = _createRgb(param);
-                } else if (param.type === "vec2") {
-                    this[param.name] = _createVec2(param);
-                } else if (param.type === "texture") {
-                    this[param.name] = _createTexture(param);
-                } else if (param.name === "bumpMapFactor") { // Unfortunately, names don't match for bumpiness
-                    this.bumpiness = param.data;
-                } else {
-                    this[param.name] = param.data;
-                }
-            }
-
-            this.update();
-        },
-
-        _updateMapTransform: function (transform, tiling, offset) {
-            transform = transform || new pc.Vec4();
-            transform.set(tiling.x, tiling.y, offset.x, offset.y);
-
-            if ((transform.x==1) && (transform.y==1) && (transform.z==0) && (transform.w==0)) return null;
-            return transform;
-        },
-
-        _collectLights: function(lType, lights, lightsSorted) {
-            for (var i = 0; i < lights.length; i++) {
-                if (lights[i].getEnabled()) {
-                    if (lights[i].mask & this.mask) {
-                        if (lights[i].getType()==lType) {
-                            lightsSorted.push(lights[i]);
-                        }
-                    }
-                }
-            }
-        },
-
-        _updateMap: function (p) {
-            var mname = p + "Map";
-            if (this[mname]) {
-                this.setParameter("texture_" + mname, this[mname]);
-
-                var tname = mname + "Transform";
-                this[tname] = this._updateMapTransform(
-                    this[tname],
-                    this[mname + "Tiling"],
-                    this[mname + "Offset"]
-                );
-
-                if (this[tname]) {
-                    this.setParameter('texture_' + tname, this[tname].data);
-                }
-            }
-        },
-
-        update: function () {
-            this.clearParameters();
-
-            this.ambientUniform[0] = this.ambient.r;
-            this.ambientUniform[1] = this.ambient.g;
-            this.ambientUniform[2] = this.ambient.b;
-            this.setParameter('material_ambient', this.ambientUniform);
-
-            if (!this.diffuseMap || this.diffuseMapTint) {
-                this.diffuseUniform[0] = this.diffuse.r;
-                this.diffuseUniform[1] = this.diffuse.g;
-                this.diffuseUniform[2] = this.diffuse.b;
-                this.setParameter('material_diffuse', this.diffuseUniform);
-            }
-
-            if (!this.useMetalness) {
-                if (!this.specularMap || this.specularMapTint) {
-                    this.specularUniform[0] = this.specular.r;
-                    this.specularUniform[1] = this.specular.g;
-                    this.specularUniform[2] = this.specular.b;
-                    this.setParameter('material_specular', this.specularUniform);
-                }
-            } else {
-                if (!this.metalnessMap || this.metalness<1) {
-                    this.setParameter('material_metalness', this.metalness);
-                }
-            }
-
-            // Shininess is 0-100 value
-            // which is actually a 0-1 glosiness value.
-            // Can be converted to specular power using exp2(shininess * 0.01 * 11)
-            if (this.shadingModel===pc.SPECULAR_PHONG) {
-                this.setParameter('material_shininess', Math.pow(2, this.shininess * 0.01 * 11)); // legacy: expand back to specular power
-            } else {
-                this.setParameter('material_shininess', this.shininess * 0.01); // correct
-            }
-
-            if (!this.emissiveMap || this.emissiveMapTint) {
-                this.emissiveUniform[0] = this.emissive.r * this.emissiveIntensity;
-                this.emissiveUniform[1] = this.emissive.g * this.emissiveIntensity;
-                this.emissiveUniform[2] = this.emissive.b * this.emissiveIntensity;
-                this.setParameter('material_emissive', this.emissiveUniform);
-            }
-
-            if (this.refraction>0) {
-                this.setParameter('material_refraction', this.refraction);
-                this.setParameter('material_refractionIor', this.refractionIndex);
-            }
-
-            this.setParameter('material_opacity', this.opacity);
-
-            if (this.cubeMapProjection===pc.CUBEPROJ_BOX) {
-                this.cubeMapMinUniform[0] = this.cubeMapProjectionBox.center.x - this.cubeMapProjectionBox.halfExtents.x;
-                this.cubeMapMinUniform[1] = this.cubeMapProjectionBox.center.y - this.cubeMapProjectionBox.halfExtents.y;
-                this.cubeMapMinUniform[2] = this.cubeMapProjectionBox.center.z - this.cubeMapProjectionBox.halfExtents.z;
-
-                this.cubeMapMaxUniform[0] = this.cubeMapProjectionBox.center.x + this.cubeMapProjectionBox.halfExtents.x;
-                this.cubeMapMaxUniform[1] = this.cubeMapProjectionBox.center.y + this.cubeMapProjectionBox.halfExtents.y;
-                this.cubeMapMaxUniform[2] = this.cubeMapProjectionBox.center.z + this.cubeMapProjectionBox.halfExtents.z;
-
-                this.setParameter('envBoxMin', this.cubeMapMinUniform);
-                this.setParameter('envBoxMax', this.cubeMapMaxUniform);
-            }
-
-            var i = 0;
-
-            this._updateMap("diffuse");
-            this._updateMap("specular");
-            this._updateMap("gloss");
-            this._updateMap("emissive");
-            this._updateMap("opacity");
-            this._updateMap("normal");
-            this._updateMap("metalness");
-            this._updateMap("height");
-            this._updateMap("light");
-            this._updateMap("ao");
-
-            if (this.normalMap) {
-                this.setParameter('material_bumpMapFactor', this.bumpiness);
-            }
-
-            if (this.heightMap) {
-                this.setParameter('material_heightMapFactor', this.heightMapFactor * 0.025);
-            }
-
-            if (this.cubeMap) {
-                this.setParameter('texture_cubeMap', this.cubeMap);
-                this.setParameter('material_cubemapSize', this.cubeMap.width);
-            }
-            if (this.prefilteredCubeMap128) {
-                this.setParameter('texture_prefilteredCubeMap128', this.prefilteredCubeMap128);
-                this.setParameter('material_cubemapSize', this.prefilteredCubeMap128.width);
-            }
-            if (this.prefilteredCubeMap64) {
-                this.setParameter('texture_prefilteredCubeMap64', this.prefilteredCubeMap64);
-            }
-            if (this.prefilteredCubeMap32) {
-                this.setParameter('texture_prefilteredCubeMap32', this.prefilteredCubeMap32);
-            }
-            if (this.prefilteredCubeMap16) {
-                this.setParameter('texture_prefilteredCubeMap16', this.prefilteredCubeMap16);
-            }
-            if (this.prefilteredCubeMap8) {
-                this.setParameter('texture_prefilteredCubeMap8', this.prefilteredCubeMap8);
-            }
-            if (this.prefilteredCubeMap4) {
-                this.setParameter('texture_prefilteredCubeMap4', this.prefilteredCubeMap4);
-            }
-            if (this.sphereMap) {
-                this.setParameter('texture_sphereMap', this.sphereMap);
-            }
-            //if (this.sphereMap || this.cubeMap || this.prefilteredCubeMap128) {
-                this.setParameter('material_reflectionFactor', this.reflectivity);
-            //}
-
-            if (this.fresnelFactor > 0) {
-                this.setParameter('material_fresnelFactor', this.fresnelFactor);
-            }
-
-            this.shader = null;
-        },
-
-        _getMapTransformID: function(xform, uv) {
-            if (!xform) return 0;
-            if (!this._mapXForms[uv]) this._mapXForms[uv] = [];
-
-            var i, j, same;
-            for(i=0; i<this._mapXForms[uv].length; i++) {
-                same = true;
-                for(j=0; j<xform.data.length; j++) {
-                    if (this._mapXForms[uv][i][j] != xform.data[j]) {
-                        same = false;
-                        break;
-                    }
-                }
-                if (same) {
-                    return i + 1;
-                }
-            }
-            var newID = this._mapXForms[uv].length;
-            this._mapXForms[uv][newID] = [];
-            for(j=0; j<xform.data.length; j++) {
-                this._mapXForms[uv][newID][j] = xform.data[j];
-            }
-            return newID + 1;
-        },
-
-        updateShader: function (device, scene) {
-            var i;
-            var lights = scene._lights;
-
-            this._mapXForms = [];
-            var prefilteredCubeMap128 = this.prefilteredCubeMap128? this.prefilteredCubeMap128 : scene._prefilteredCubeMap128;
-            var prefilteredCubeMap64 = this.prefilteredCubeMap64? this.prefilteredCubeMap64 : scene._prefilteredCubeMap64;
-            var prefilteredCubeMap32 = this.prefilteredCubeMap32? this.prefilteredCubeMap32 : scene._prefilteredCubeMap32;
-            var prefilteredCubeMap16 = this.prefilteredCubeMap16? this.prefilteredCubeMap16 : scene._prefilteredCubeMap16;
-            var prefilteredCubeMap8 = this.prefilteredCubeMap8? this.prefilteredCubeMap8 : scene._prefilteredCubeMap8;
-            var prefilteredCubeMap4 = this.prefilteredCubeMap4? this.prefilteredCubeMap4 : scene._prefilteredCubeMap4;
-
-            var prefilteredCubeMap = prefilteredCubeMap128 && prefilteredCubeMap64 && prefilteredCubeMap32
-                                   && prefilteredCubeMap16 && prefilteredCubeMap8 && prefilteredCubeMap4;
-
-            var useTexCubeLod = device.extTextureLod && device.samplerCount < 16;
-
-            var mips = [prefilteredCubeMap128, prefilteredCubeMap64, prefilteredCubeMap32, prefilteredCubeMap16, prefilteredCubeMap8, prefilteredCubeMap4];
-            if (prefilteredCubeMap && useTexCubeLod) {
-                // Set up hires texture to contain the whole mip chain
-                if (!prefilteredCubeMap128._prefilteredMips) {
-                    prefilteredCubeMap128.autoMipmap = false;
-                    var mip, face;
-                    for(mip=1; mip<6; mip++) {
-                        prefilteredCubeMap128._levels[mip] = mips[mip]._levels[0];
-                    }
-                    prefilteredCubeMap128.upload();
-                    prefilteredCubeMap128.minFilter = pc.FILTER_LINEAR_MIPMAP_LINEAR;
-                    prefilteredCubeMap128.magFilter = pc.FILTER_LINEAR;
-                    prefilteredCubeMap128._prefilteredMips = true;
-                }
-            }
-
-            if (prefilteredCubeMap128) {
-                if (prefilteredCubeMap128 === scene._prefilteredCubeMap128) {
-                    this.setParameter('texture_prefilteredCubeMap128', scene._prefilteredCubeMap128);
-                    this.setParameter('texture_prefilteredCubeMap64', scene._prefilteredCubeMap64);
-                    this.setParameter('texture_prefilteredCubeMap32', scene._prefilteredCubeMap32);
-                    this.setParameter('texture_prefilteredCubeMap16', scene._prefilteredCubeMap16);
-                    this.setParameter('texture_prefilteredCubeMap8', scene._prefilteredCubeMap8);
-                    this.setParameter('texture_prefilteredCubeMap4', scene._prefilteredCubeMap4);
-                    this.setParameter('material_cubemapSize', scene._prefilteredCubeMap128.width);
-                }
-            }
-
-            if (prefilteredCubeMap) {
-                // backwards compatibility
-                for(i=0; i<mips.length; i++) {
-                    if (mips[i].hdr) mips[i].rgbm = mips[i].fixCubemapSeams = true;
-                }
-            }
-
-            var specularTint = false;
-            var useSpecular = (this.useMetalness? !!this.metalnessMap : !!this.specularMap)
-            || (!!this.sphereMap) || (!!this.cubeMap) || prefilteredCubeMap;
-            useSpecular = useSpecular || (
-                this.useMetalness? this.metalness!==0 : !(this.specular.r===0 && this.specular.g===0 && this.specular.b===0)
-                );
-
-            if (useSpecular) {
-                if (this.specularMapTint && !this.useMetalness) {
-                    specularTint = this.specular.r!==1 || this.specular.g!==1 || this.specular.b!==1;
-                }
-            }
-
-            var options = {
-                fog:                        scene.fog,
-                gamma:                      scene.gammaCorrection,
-                toneMap:                    scene.toneMapping,
-                blendMapsWithColors:        this.blendMapsWithColors,
-                skin:                       !!this.meshInstances[0].skinInstance,
-                modulateAmbient:            this.ambientTint,
-                diffuseTint:          (this.diffuse.r!=1 || this.diffuse.g!=1 || this.diffuse.b!=1) && this.diffuseMapTint,
-                specularTint:         specularTint,
-                metalnessTint:        this.useMetalness && this.metalness<1,
-                glossTint:            true,
-                emissiveTint:         (this.emissive.r!=1 || this.emissive.g!=1 || this.emissive.b!=1 || this.emissiveIntensity!=1) && this.emissiveMapTint,
-                opacityTint:          this.opacity!=1,
-                needsNormalFloat:           true,
-
-                sphereMap:                  !!this.sphereMap,
-                cubeMap:                    (!!this.cubeMap) || prefilteredCubeMap,
-                useSpecular:                useSpecular,
-                rgbmReflection:             prefilteredCubeMap? prefilteredCubeMap128.rgbm : (this.cubeMap? this.cubeMap.rgbm : (this.sphereMap? this.sphereMap.rgbm : false)),
-
-                hdrReflection:              prefilteredCubeMap? prefilteredCubeMap128.rgbm || prefilteredCubeMap128.format===pc.PIXELFORMAT_RGBA32F
-                                          : (this.cubeMap? this.cubeMap.rgbm || this.cubeMap.format===pc.PIXELFORMAT_RGBA32F
-                                          : (this.sphereMap? this.sphereMap.rgbm || this.sphereMap.format===pc.PIXELFORMAT_RGBA32F : false)),
-
-                fixSeams:                   prefilteredCubeMap? prefilteredCubeMap128.fixCubemapSeams : (this.cubeMap? this.cubeMap.fixCubemapSeams : false),
-                prefilteredCubemap:         prefilteredCubeMap,
-                emissiveFormat:             this.emissiveMap? (this.emissiveMap.rgbm? 1 : (this.emissiveMap.format===pc.PIXELFORMAT_RGBA32F? 2 : 0)) : null,
-                specularAA:                 this.specularAntialias,
-                conserveEnergy:             this.conserveEnergy,
-                occludeSpecular:            this.occludeSpecular,
-                occludeDirect:              this.occludeDirect,
-                shadingModel:               this.shadingModel,
-                fresnelModel:               this.fresnelModel,
-                packedNormal:               this.normalMap? this.normalMap._compressed : false,
-<<<<<<< HEAD
-                useInstancing:              this.useInstancing,
-=======
-                cubeMapProjection:          this.cubeMapProjection,
-                customChunks:               this.chunks,
-                customFragmentShader:       this.customFragmentShader,
-                refraction:                 this.refraction,
-                useMetalness:               this.useMetalness,
->>>>>>> 73a7a973
-                useTexCubeLod:              useTexCubeLod
-            };
-
-            for(var p in pc._matTex2D) {
-                var mname = p + "Map";
-                options[mname] = !!this[mname];
-                if (options[mname]) {
-                    var tname = mname + "Transform";
-                    var cname = mname + "Channel";
-                    var uname = mname + "Uv";
-                    options[tname] = this._getMapTransformID(this[tname], this[uname]);
-                    options[cname] = this[cname];
-                    options[uname] = this[uname];
-                }
-            }
-
-            options.aoMapUv = options.aoMapUv || this.aoUvSet; // backwards comp
-
-            this._mapXForms = null;
-
-            var lightsSorted = [];
-            this._collectLights(pc.LIGHTTYPE_DIRECTIONAL, lights, lightsSorted);
-            this._collectLights(pc.LIGHTTYPE_POINT,       lights, lightsSorted);
-            this._collectLights(pc.LIGHTTYPE_SPOT,        lights, lightsSorted);
-
-            options.lights = lightsSorted;
-
-            // Gamma correct colors
-            if (scene.gammaCorrection) {
-                for(i=0; i<3; i++) {
-                    this.ambientUniform[i] = Math.pow(this.ambient.data[i], 2.2);
-                    this.diffuseUniform[i] = Math.pow(this.diffuse.data[i], 2.2);
-                    this.specularUniform[i] = Math.pow(this.specular.data[i], 2.2);
-                    this.emissiveUniform[i] = Math.pow(this.emissive.data[i], 2.2) * this.emissiveIntensity;
-                }
-            }
-
-            var library = device.getProgramLibrary();
-            this.shader = library.getProgram('phong', options);
-        }
-    });
-
-    return {
-        PhongMaterial: PhongMaterial
-    };
-}());
+pc.extend(pc, function () {
+
+    var _tempTiling = new pc.Vec3();
+    var _tempOffset = new pc.Vec3();
+
+    /**
+     * @name pc.PhongMaterial
+     * @class A Phong material is the main, general purpose material that is most often used for rendering.
+     * It can approximate a wide variety of surface types and can simlulate dynamic reflected light.
+     * @property {pc.Color} ambient The ambient color of the material. This color value is 3-component (RGB),
+     * where each component is between 0 and 1.
+     * @property {pc.Color} diffuse The diffuse color of the material. This color value is 3-component (RGB),
+     * where each component is between 0 and 1.
+     * @property {pc.Texture} diffuseMap The diffuse map of the material. This must be a 2D texture rather
+     * than a cube map. If this property is set to a valid texture, the texture is used as the source for diffuse
+     * color in preference to the 'diffuse' property.
+     * @property {pc.Vec2} diffuseMapTiling Controls the 2D tiling of the diffuse map.
+     * @property {pc.Vec2} diffuseMapOffset Controls the 2D offset of the diffuse map. Each component is between 0 and 1.
+     * @property {pc.Color} specular The specular color of the material. This color value is 3-component (RGB),
+     * @property {pc.Texture} specularMap The per-pixel specular map of the material. This must be a 2D texture
+     * rather than a cube map. If this property is set to a valid texture, the texture is used as the source for
+     * specular color in preference to the 'specular' property.
+     * @property {pc.Vec2} specularMapTiling Controls the 2D tiling of the specular map.
+     * @property {pc.Vec2} specularMapOffset Controls the 2D offset of the specular map. Each component is between 0 and 1.
+     * @property {Number} shininess Defines glossiness of the material from 0 (rough) to 100 (mirror).
+     * A higher shininess value results in a more focussed specular highlight.
+     * @property {pc.Texture} glossMap The per-pixel gloss of the material. This must be a 2D texture
+     * rather than a cube map. If this property is set to a valid texture, the texture is used as the source for
+     * shininess in preference to the 'shininess' property.
+     * @property {pc.Vec2} glossMapTiling Controls the 2D tiling of the gloss map.
+     * @property {pc.Vec2} glossMapOffset Controls the 2D offset of the gloss map. Each component is between 0 and 1.
+     * @property {pc.Vec3} emissive The emissive color of the material. This color value is 3-component (RGB),
+     * where each component is between 0 and 1.
+     * @property {pc.Texture} emissiveMap The emissive map of the material. This must be a 2D texture rather
+     * than a cube map. If this property is set to a valid texture, the texture is used as the source for emissive
+     * color in preference to the 'emissive' property.
+     * @property {Number} emissiveIntensity Emissive color multiplier.
+     * @property {pc.Vec2} emissiveMapTiling Controls the 2D tiling of the emissive map.
+     * @property {pc.Vec2} emissiveMapOffset Controls the 2D offset of the emissive map. Each component is between 0 and 1.
+     * @property {Number} opacity The opacity of the material. This value can be between 0 and 1, where 0 is fully
+     * transparent and 1 is fully opaque. If you want the material to be transparent you also need to
+     * set the {@link pc.PhongMaterial#blendType} to pc.BLEND_NORMAL or pc.BLEND_ADDITIVE.
+     * @property {pc.Texture} opacityMap The opacity map of the material. This must be a 2D texture rather
+     * than a cube map. If this property is set to a valid texture, the texture is used as the source for opacity
+     * in preference to the 'opacity' property. If you want the material to be transparent you also need to
+     * set the {@link pc.PhongMaterial#blendType} to pc.BLEND_NORMAL or pc.BLEND_ADDITIVE.
+     * @property {pc.Vec2} opacityMapTiling Controls the 2D tiling of the opacity map.
+     * @property {pc.Vec2} opacityMapOffset Controls the 2D offset of the opacity map. Each component is between 0 and 1.
+     * @property {Number} blendType The type of blending for this material. Can be one of the following valus: pc.BLEND_NONE, pc.BLEND_NORMAL, pc.BLEND_ADDITIVE.
+     * @property {pc.Texture} normalMap The normal map of the material. This must be a 2D texture rather
+     * than a cube map. The texture must contains normalized, tangent space normals.
+     * @property {pc.Vec2} normalMapTiling Controls the 2D tiling of the normal map.
+     * @property {pc.Vec2} normalMapOffset Controls the 2D offset of the normal map. Each component is between 0 and 1.
+     * @property {pc.Texture} heightMap The height map of the material. This must be a 2D texture rather
+     * than a cube map. The texture contain values defining the height of the surface at that point where darker
+     * pixels are lower and lighter pixels are higher.
+     * @property {pc.Vec2} heightMapTiling Controls the 2D tiling of the height map.
+     * @property {pc.Vec2} heightMapOffset Controls the 2D offset of the height map. Each component is between 0 and 1.
+     * @property {Number} bumpiness The bumpiness of the material. This value scales the assigned normal map
+     * and can be between 0 and 1, where 0 shows no contribution from the normal map and 1 results in a full contribution.
+     * @property {Number} heightMapFactor Height map multiplier. Height maps are used to create a parallax mapping effect
+     * and modifying this value will alter the strength of the parallax effect.
+     * @property {pc.Texture} sphereMap The spherical environment map of the material.
+     * @property {pc.Texture} cubeMap The cubic environment map of the material.
+     * @property {Number} reflectivity The reflectivity of the material. This value scales the reflection map and
+     * can be between 0 and 1, where 0 shows no reflection and 1 is fully reflective.
+     * @property {pc.Texture} lightMap The light map of the material. This must be a 2D texture rather
+     * than a cube map.
+     * @property {Boolean} ambientTint Enables scene ambient multiplication by material ambient color.
+     * @property {Boolean} diffuseMapTint Enables diffuseMap multiplication by diffuse color.
+     * @property {Boolean} specularMapTint Enables specularMap multiplication by specular color.
+     * @property {Boolean} emissiveMapTint Enables emissiveMap multiplication by emissive color.
+     * @property {pc.Texture} aoMap Baked ambient occlusion map. Modulates ambient color.
+     * @property {Number} aoMapUvSet Defines UV set used for AO map. Can be 0 or 1.
+     * @property {Boolean} specularAntialias Enables Toksvig AA for mipmapped normal maps with specular.
+     * @property {Boolean} conserveEnergy Defines how diffuse and specular components are combined when Fresnel is on.
+        It is recommended that you leave this option enabled, although you may want to disable it in case when all reflection comes only from a few light sources, and you don't use an environment map, therefore having mostly black reflection.
+     * @property {Number} shadingModel Defines the shading model.
+     * <ul>
+     * <li><strong>{@link pc.SPECULAR_PHONG}</strong>: Phong without energy conservation. You should only use it as a backwards compatibility with older projects.</li>
+     * <li><strong>{@link pc.SPECULAR_BLINN}</strong>: Energy-conserving Blinn-Phong.</li>
+     * </ul>
+     * @property {Number} fresnelModel Defines the formula used for Fresnel effect.
+     As a side-effect, enabling any Fresnel model changes the way diffuse and reflection components are combined.
+     When Fresnel is off, legacy non energy-conserving combining is used. When it is on, combining behaviour is defined by conserveEnergy parameter.
+     * <ul>
+     * <li><strong>{@link pc.FRESNEL_NONE}</strong>: No Fresnel.</li>
+     * <li><strong>{@link pc.FRESNEL_SIMPLE}</strong>: Fake effect resembling Fresnel with formula pow(dotVN, fresnelFactor). Use fresnelFactor to tweak effect power</li>
+     * <li><strong>{@link pc.FRESNEL_SCHLICK}</strong>: Schlick's approximation of Fresnel (recommended). Parameterized by specular color. fresnelFactor is not used.</li>
+     * <li><strong>{@link pc.FRESNEL_COMPLEX}</strong>: More complex Fresnel formula. Use fresnelFactor to specify IOR values.</li>
+     * </ul>
+     * @property {Number} fresnelFactor A parameter for Fresnel. May mean different things depending on fresnelModel.
+     * @author Will Eastcott and Arthur Rahteenko
+     */
+    var PhongMaterial = function () {
+        this.reset();
+        this.update();
+    };
+
+    var _createTexture = function (param) {
+        if (param.data) {
+            if (param.data instanceof pc.Texture) {
+                return param.data;
+            } else {
+                throw Error("PhongMaterial.init() expects textures to already be created");
+            }
+        } else {
+            return null;
+        }
+    };
+
+    var _createVec2 = function (param) {
+        return new pc.Vec2(param.data[0], param.data[1]);
+    };
+
+    var _createVec3 = function (param) {
+        return new pc.Vec3(param.data[0], param.data[1], param.data[2]);
+    };
+
+    var _createRgb = function (param) {
+        return new pc.Color(param.data[0], param.data[1], param.data[2]);
+    };
+
+    var _beginProperties = function (obj) { // save all properties objest initially had to filter them out later
+        if (!pc._matSerialProps) {
+            obj._tempProps = [];
+            for(var p in obj) {
+                if (obj.hasOwnProperty(p)) {
+                    obj._tempProps[p] = true;
+                }
+            }
+        }
+    };
+
+    var _endProperties = function (obj) { // capture all newly added properties
+        if (!pc._matSerialProps) {
+            pc._matSerialProps = [];
+            for(var p in obj) {
+                if (obj.hasOwnProperty(p) && !obj._tempProps[p]) {
+                    pc._matSerialProps.push(p);
+                }
+            }
+        }
+    };
+
+    var _defineTex2D = function (obj, name, uv, channels) {
+        obj[name + "Map"] = null;
+        obj[name + "MapTiling"] = new pc.Vec2(1, 1);
+        obj[name + "MapOffset"] = new pc.Vec2(0, 0);
+        obj[name + "MapTransform"] = null;
+
+        obj[name + "MapUv"] = uv;
+        if (channels > 0) obj[name + "MapChannel"] = channels > 1? "rgb" : "g";
+
+        if (!pc._matTex2D) pc._matTex2D = [];
+        pc._matTex2D[name] = channels;
+    };
+
+    PhongMaterial = pc.inherits(PhongMaterial, pc.Material);
+
+    pc.extend(PhongMaterial.prototype, {
+
+        reset: function () {
+
+            _beginProperties(this);
+
+            this.ambient = new pc.Color(0.7, 0.7, 0.7);
+            this.diffuse = new pc.Color(1, 1, 1);
+            this.specular = new pc.Color(0, 0, 0);
+            this.shininess = 25;
+            this.emissive = new pc.Color(0, 0, 0);
+            this.opacity = 1;
+            this.blendType = pc.BLEND_NONE;
+            this.bumpiness = 1;
+            this.heightMapFactor = 1;
+
+            _defineTex2D(this, "diffuse", 0, 3);
+            _defineTex2D(this, "specular", 0, 3);
+            _defineTex2D(this, "emissive", 0, 3);
+            _defineTex2D(this, "normal", 0, -1);
+            _defineTex2D(this, "metalness", 0, 1);
+            _defineTex2D(this, "gloss", 0, 1);
+            _defineTex2D(this, "opacity", 0, 1);
+            _defineTex2D(this, "height", 0, 1);
+            _defineTex2D(this, "ao", 0, 1);
+            _defineTex2D(this, "light", 1, 3);
+
+            this.cubeMap = null;
+            this.prefilteredCubeMap128 = null;
+            this.prefilteredCubeMap64 = null;
+            this.prefilteredCubeMap32 = null;
+            this.prefilteredCubeMap16 = null;
+            this.prefilteredCubeMap8 = null;
+            this.prefilteredCubeMap4 = null;
+            this.sphereMap = null;
+            this.reflectivity = 1;
+
+            this.aoUvSet = 0; // backwards comp
+            this.blendMapsWithColors = true;
+
+            this.specularAntialias = false;
+            this.conserveEnergy = true;
+            this.occludeSpecular = true;
+            this.shadingModel = pc.SPECULAR_PHONG;
+            this.fresnelModel = pc.FRESNEL_NONE;
+
+            this.fresnelFactor = 0;
+
+            this.ambientTint = false;
+            this.diffuseMapTint = false;
+            this.specularMapTint = false;
+            this.emissiveMapTint = false;
+            this.emissiveIntensity = 1;
+
+            this.useInstancing = false;
+            this.cubeMapProjection = 0;
+            this.cubeMapProjectionBox = null;
+
+            this.chunks = [];
+            this.chunks.copy = function(from) {
+                for(var p in from) {
+                    if (from.hasOwnProperty(p) && p!=="copy") {
+                        this[p] = from[p];
+                    }
+                }
+            };
+            this.customFragmentShader = null;
+            this.refraction = 0;
+            this.refractionIndex = 1.0 / 1.5; // approx. (air ior / glass ior)
+            this.useMetalness = false;
+            this.metalness = 1;
+
+            this.occludeDirect = false;
+
+            _endProperties(this);
+
+            // Array to pass uniforms to renderer
+            this.ambientUniform = new Float32Array(3);
+            this.diffuseUniform = new Float32Array(3);
+            this.specularUniform = new Float32Array(3);
+            this.emissiveUniform = new Float32Array(3);
+            this.cubeMapMinUniform = new Float32Array(3);
+            this.cubeMapMaxUniform = new Float32Array(3);
+        },
+
+
+        /**
+         * @function
+         * @name pc.PhongMaterial#clone
+         * @description Duplicates a Phong material. All properties are duplicated except textures
+         * where only the references are copied.
+         * @returns {pc.PhongMaterial} A cloned Phong material.
+         */
+        clone: function () {
+            var clone = new pc.PhongMaterial();
+
+            pc.Material.prototype._cloneInternal.call(this, clone);
+
+            var pname;
+            for(var i=0; i<pc._matSerialProps.length; i++) {
+                pname = pc._matSerialProps[i];
+                if (this[pname]!==undefined) {
+                    if (this[pname] && this[pname].copy) {
+                        clone[pname].copy(this[pname]);
+                    } else {
+                        clone[pname] = this[pname];
+                    }
+                }
+            }
+
+            clone.update();
+            return clone;
+        },
+
+        /**
+        * @private
+        * @name pc.PhoneMaterial#init
+        * @description Update material data from a data block, as found on a material Asset.
+        * Note, init() expects texture parameters to contain a {@link pc.Texture} not a resource id.
+        */
+        init: function (data) {
+            this.reset();
+
+            // Initialise material from data
+            this.name = data.name;
+
+            for (var i = 0; i < data.parameters.length; i++) {
+                var param = data.parameters[i];
+                if (param.type === "vec3") {
+                    this[param.name] = _createRgb(param);
+                } else if (param.type === "vec2") {
+                    this[param.name] = _createVec2(param);
+                } else if (param.type === "texture") {
+                    this[param.name] = _createTexture(param);
+                } else if (param.name === "bumpMapFactor") { // Unfortunately, names don't match for bumpiness
+                    this.bumpiness = param.data;
+                } else {
+                    this[param.name] = param.data;
+                }
+            }
+
+            this.update();
+        },
+
+        _updateMapTransform: function (transform, tiling, offset) {
+            transform = transform || new pc.Vec4();
+            transform.set(tiling.x, tiling.y, offset.x, offset.y);
+
+            if ((transform.x==1) && (transform.y==1) && (transform.z==0) && (transform.w==0)) return null;
+            return transform;
+        },
+
+        _collectLights: function(lType, lights, lightsSorted) {
+            for (var i = 0; i < lights.length; i++) {
+                if (lights[i].getEnabled()) {
+                    if (lights[i].mask & this.mask) {
+                        if (lights[i].getType()==lType) {
+                            lightsSorted.push(lights[i]);
+                        }
+                    }
+                }
+            }
+        },
+
+        _updateMap: function (p) {
+            var mname = p + "Map";
+            if (this[mname]) {
+                this.setParameter("texture_" + mname, this[mname]);
+
+                var tname = mname + "Transform";
+                this[tname] = this._updateMapTransform(
+                    this[tname],
+                    this[mname + "Tiling"],
+                    this[mname + "Offset"]
+                );
+
+                if (this[tname]) {
+                    this.setParameter('texture_' + tname, this[tname].data);
+                }
+            }
+        },
+
+        update: function () {
+            this.clearParameters();
+
+            this.ambientUniform[0] = this.ambient.r;
+            this.ambientUniform[1] = this.ambient.g;
+            this.ambientUniform[2] = this.ambient.b;
+            this.setParameter('material_ambient', this.ambientUniform);
+
+            if (!this.diffuseMap || this.diffuseMapTint) {
+                this.diffuseUniform[0] = this.diffuse.r;
+                this.diffuseUniform[1] = this.diffuse.g;
+                this.diffuseUniform[2] = this.diffuse.b;
+                this.setParameter('material_diffuse', this.diffuseUniform);
+            }
+
+            if (!this.useMetalness) {
+                if (!this.specularMap || this.specularMapTint) {
+                    this.specularUniform[0] = this.specular.r;
+                    this.specularUniform[1] = this.specular.g;
+                    this.specularUniform[2] = this.specular.b;
+                    this.setParameter('material_specular', this.specularUniform);
+                }
+            } else {
+                if (!this.metalnessMap || this.metalness<1) {
+                    this.setParameter('material_metalness', this.metalness);
+                }
+            }
+
+            // Shininess is 0-100 value
+            // which is actually a 0-1 glosiness value.
+            // Can be converted to specular power using exp2(shininess * 0.01 * 11)
+            if (this.shadingModel===pc.SPECULAR_PHONG) {
+                this.setParameter('material_shininess', Math.pow(2, this.shininess * 0.01 * 11)); // legacy: expand back to specular power
+            } else {
+                this.setParameter('material_shininess', this.shininess * 0.01); // correct
+            }
+
+            if (!this.emissiveMap || this.emissiveMapTint) {
+                this.emissiveUniform[0] = this.emissive.r * this.emissiveIntensity;
+                this.emissiveUniform[1] = this.emissive.g * this.emissiveIntensity;
+                this.emissiveUniform[2] = this.emissive.b * this.emissiveIntensity;
+                this.setParameter('material_emissive', this.emissiveUniform);
+            }
+
+            if (this.refraction>0) {
+                this.setParameter('material_refraction', this.refraction);
+                this.setParameter('material_refractionIor', this.refractionIndex);
+            }
+
+            this.setParameter('material_opacity', this.opacity);
+
+            if (this.cubeMapProjection===pc.CUBEPROJ_BOX) {
+                this.cubeMapMinUniform[0] = this.cubeMapProjectionBox.center.x - this.cubeMapProjectionBox.halfExtents.x;
+                this.cubeMapMinUniform[1] = this.cubeMapProjectionBox.center.y - this.cubeMapProjectionBox.halfExtents.y;
+                this.cubeMapMinUniform[2] = this.cubeMapProjectionBox.center.z - this.cubeMapProjectionBox.halfExtents.z;
+
+                this.cubeMapMaxUniform[0] = this.cubeMapProjectionBox.center.x + this.cubeMapProjectionBox.halfExtents.x;
+                this.cubeMapMaxUniform[1] = this.cubeMapProjectionBox.center.y + this.cubeMapProjectionBox.halfExtents.y;
+                this.cubeMapMaxUniform[2] = this.cubeMapProjectionBox.center.z + this.cubeMapProjectionBox.halfExtents.z;
+
+                this.setParameter('envBoxMin', this.cubeMapMinUniform);
+                this.setParameter('envBoxMax', this.cubeMapMaxUniform);
+            }
+
+            var i = 0;
+
+            this._updateMap("diffuse");
+            this._updateMap("specular");
+            this._updateMap("gloss");
+            this._updateMap("emissive");
+            this._updateMap("opacity");
+            this._updateMap("normal");
+            this._updateMap("metalness");
+            this._updateMap("height");
+            this._updateMap("light");
+            this._updateMap("ao");
+
+            if (this.normalMap) {
+                this.setParameter('material_bumpMapFactor', this.bumpiness);
+            }
+
+            if (this.heightMap) {
+                this.setParameter('material_heightMapFactor', this.heightMapFactor * 0.025);
+            }
+
+            if (this.cubeMap) {
+                this.setParameter('texture_cubeMap', this.cubeMap);
+                this.setParameter('material_cubemapSize', this.cubeMap.width);
+            }
+            if (this.prefilteredCubeMap128) {
+                this.setParameter('texture_prefilteredCubeMap128', this.prefilteredCubeMap128);
+                this.setParameter('material_cubemapSize', this.prefilteredCubeMap128.width);
+            }
+            if (this.prefilteredCubeMap64) {
+                this.setParameter('texture_prefilteredCubeMap64', this.prefilteredCubeMap64);
+            }
+            if (this.prefilteredCubeMap32) {
+                this.setParameter('texture_prefilteredCubeMap32', this.prefilteredCubeMap32);
+            }
+            if (this.prefilteredCubeMap16) {
+                this.setParameter('texture_prefilteredCubeMap16', this.prefilteredCubeMap16);
+            }
+            if (this.prefilteredCubeMap8) {
+                this.setParameter('texture_prefilteredCubeMap8', this.prefilteredCubeMap8);
+            }
+            if (this.prefilteredCubeMap4) {
+                this.setParameter('texture_prefilteredCubeMap4', this.prefilteredCubeMap4);
+            }
+            if (this.sphereMap) {
+                this.setParameter('texture_sphereMap', this.sphereMap);
+            }
+            //if (this.sphereMap || this.cubeMap || this.prefilteredCubeMap128) {
+                this.setParameter('material_reflectionFactor', this.reflectivity);
+            //}
+
+            if (this.fresnelFactor > 0) {
+                this.setParameter('material_fresnelFactor', this.fresnelFactor);
+            }
+
+            this.shader = null;
+        },
+
+        _getMapTransformID: function(xform, uv) {
+            if (!xform) return 0;
+            if (!this._mapXForms[uv]) this._mapXForms[uv] = [];
+
+            var i, j, same;
+            for(i=0; i<this._mapXForms[uv].length; i++) {
+                same = true;
+                for(j=0; j<xform.data.length; j++) {
+                    if (this._mapXForms[uv][i][j] != xform.data[j]) {
+                        same = false;
+                        break;
+                    }
+                }
+                if (same) {
+                    return i + 1;
+                }
+            }
+            var newID = this._mapXForms[uv].length;
+            this._mapXForms[uv][newID] = [];
+            for(j=0; j<xform.data.length; j++) {
+                this._mapXForms[uv][newID][j] = xform.data[j];
+            }
+            return newID + 1;
+        },
+
+        updateShader: function (device, scene) {
+            var i;
+            var lights = scene._lights;
+
+            this._mapXForms = [];
+            var prefilteredCubeMap128 = this.prefilteredCubeMap128? this.prefilteredCubeMap128 : scene._prefilteredCubeMap128;
+            var prefilteredCubeMap64 = this.prefilteredCubeMap64? this.prefilteredCubeMap64 : scene._prefilteredCubeMap64;
+            var prefilteredCubeMap32 = this.prefilteredCubeMap32? this.prefilteredCubeMap32 : scene._prefilteredCubeMap32;
+            var prefilteredCubeMap16 = this.prefilteredCubeMap16? this.prefilteredCubeMap16 : scene._prefilteredCubeMap16;
+            var prefilteredCubeMap8 = this.prefilteredCubeMap8? this.prefilteredCubeMap8 : scene._prefilteredCubeMap8;
+            var prefilteredCubeMap4 = this.prefilteredCubeMap4? this.prefilteredCubeMap4 : scene._prefilteredCubeMap4;
+
+            var prefilteredCubeMap = prefilteredCubeMap128 && prefilteredCubeMap64 && prefilteredCubeMap32
+                                   && prefilteredCubeMap16 && prefilteredCubeMap8 && prefilteredCubeMap4;
+
+            var useTexCubeLod = device.extTextureLod && device.samplerCount < 16;
+
+            var mips = [prefilteredCubeMap128, prefilteredCubeMap64, prefilteredCubeMap32, prefilteredCubeMap16, prefilteredCubeMap8, prefilteredCubeMap4];
+            if (prefilteredCubeMap && useTexCubeLod) {
+                // Set up hires texture to contain the whole mip chain
+                if (!prefilteredCubeMap128._prefilteredMips) {
+                    prefilteredCubeMap128.autoMipmap = false;
+                    var mip, face;
+                    for(mip=1; mip<6; mip++) {
+                        prefilteredCubeMap128._levels[mip] = mips[mip]._levels[0];
+                    }
+                    prefilteredCubeMap128.upload();
+                    prefilteredCubeMap128.minFilter = pc.FILTER_LINEAR_MIPMAP_LINEAR;
+                    prefilteredCubeMap128.magFilter = pc.FILTER_LINEAR;
+                    prefilteredCubeMap128._prefilteredMips = true;
+                }
+            }
+
+            if (prefilteredCubeMap128) {
+                if (prefilteredCubeMap128 === scene._prefilteredCubeMap128) {
+                    this.setParameter('texture_prefilteredCubeMap128', scene._prefilteredCubeMap128);
+                    this.setParameter('texture_prefilteredCubeMap64', scene._prefilteredCubeMap64);
+                    this.setParameter('texture_prefilteredCubeMap32', scene._prefilteredCubeMap32);
+                    this.setParameter('texture_prefilteredCubeMap16', scene._prefilteredCubeMap16);
+                    this.setParameter('texture_prefilteredCubeMap8', scene._prefilteredCubeMap8);
+                    this.setParameter('texture_prefilteredCubeMap4', scene._prefilteredCubeMap4);
+                    this.setParameter('material_cubemapSize', scene._prefilteredCubeMap128.width);
+                }
+            }
+
+            if (prefilteredCubeMap) {
+                // backwards compatibility
+                for(i=0; i<mips.length; i++) {
+                    if (mips[i].hdr) mips[i].rgbm = mips[i].fixCubemapSeams = true;
+                }
+            }
+
+            var specularTint = false;
+            var useSpecular = (this.useMetalness? !!this.metalnessMap : !!this.specularMap)
+            || (!!this.sphereMap) || (!!this.cubeMap) || prefilteredCubeMap;
+            useSpecular = useSpecular || (
+                this.useMetalness? this.metalness!==0 : !(this.specular.r===0 && this.specular.g===0 && this.specular.b===0)
+                );
+
+            if (useSpecular) {
+                if (this.specularMapTint && !this.useMetalness) {
+                    specularTint = this.specular.r!==1 || this.specular.g!==1 || this.specular.b!==1;
+                }
+            }
+
+            var options = {
+                fog:                        scene.fog,
+                gamma:                      scene.gammaCorrection,
+                toneMap:                    scene.toneMapping,
+                blendMapsWithColors:        this.blendMapsWithColors,
+                skin:                       !!this.meshInstances[0].skinInstance,
+                modulateAmbient:            this.ambientTint,
+                diffuseTint:          (this.diffuse.r!=1 || this.diffuse.g!=1 || this.diffuse.b!=1) && this.diffuseMapTint,
+                specularTint:         specularTint,
+                metalnessTint:        this.useMetalness && this.metalness<1,
+                glossTint:            true,
+                emissiveTint:         (this.emissive.r!=1 || this.emissive.g!=1 || this.emissive.b!=1 || this.emissiveIntensity!=1) && this.emissiveMapTint,
+                opacityTint:          this.opacity!=1,
+                needsNormalFloat:           true,
+
+                sphereMap:                  !!this.sphereMap,
+                cubeMap:                    (!!this.cubeMap) || prefilteredCubeMap,
+                useSpecular:                useSpecular,
+                rgbmReflection:             prefilteredCubeMap? prefilteredCubeMap128.rgbm : (this.cubeMap? this.cubeMap.rgbm : (this.sphereMap? this.sphereMap.rgbm : false)),
+
+                hdrReflection:              prefilteredCubeMap? prefilteredCubeMap128.rgbm || prefilteredCubeMap128.format===pc.PIXELFORMAT_RGBA32F
+                                          : (this.cubeMap? this.cubeMap.rgbm || this.cubeMap.format===pc.PIXELFORMAT_RGBA32F
+                                          : (this.sphereMap? this.sphereMap.rgbm || this.sphereMap.format===pc.PIXELFORMAT_RGBA32F : false)),
+
+                fixSeams:                   prefilteredCubeMap? prefilteredCubeMap128.fixCubemapSeams : (this.cubeMap? this.cubeMap.fixCubemapSeams : false),
+                prefilteredCubemap:         prefilteredCubeMap,
+                emissiveFormat:             this.emissiveMap? (this.emissiveMap.rgbm? 1 : (this.emissiveMap.format===pc.PIXELFORMAT_RGBA32F? 2 : 0)) : null,
+                specularAA:                 this.specularAntialias,
+                conserveEnergy:             this.conserveEnergy,
+                occludeSpecular:            this.occludeSpecular,
+                occludeDirect:              this.occludeDirect,
+                shadingModel:               this.shadingModel,
+                fresnelModel:               this.fresnelModel,
+                packedNormal:               this.normalMap? this.normalMap._compressed : false,
+                useInstancing:              this.useInstancing,
+                cubeMapProjection:          this.cubeMapProjection,
+                customChunks:               this.chunks,
+                customFragmentShader:       this.customFragmentShader,
+                refraction:                 this.refraction,
+                useMetalness:               this.useMetalness,
+                useTexCubeLod:              useTexCubeLod
+            };
+
+            for(var p in pc._matTex2D) {
+                var mname = p + "Map";
+                options[mname] = !!this[mname];
+                if (options[mname]) {
+                    var tname = mname + "Transform";
+                    var cname = mname + "Channel";
+                    var uname = mname + "Uv";
+                    options[tname] = this._getMapTransformID(this[tname], this[uname]);
+                    options[cname] = this[cname];
+                    options[uname] = this[uname];
+                }
+            }
+
+            options.aoMapUv = options.aoMapUv || this.aoUvSet; // backwards comp
+
+            this._mapXForms = null;
+
+            var lightsSorted = [];
+            this._collectLights(pc.LIGHTTYPE_DIRECTIONAL, lights, lightsSorted);
+            this._collectLights(pc.LIGHTTYPE_POINT,       lights, lightsSorted);
+            this._collectLights(pc.LIGHTTYPE_SPOT,        lights, lightsSorted);
+
+            options.lights = lightsSorted;
+
+            // Gamma correct colors
+            if (scene.gammaCorrection) {
+                for(i=0; i<3; i++) {
+                    this.ambientUniform[i] = Math.pow(this.ambient.data[i], 2.2);
+                    this.diffuseUniform[i] = Math.pow(this.diffuse.data[i], 2.2);
+                    this.specularUniform[i] = Math.pow(this.specular.data[i], 2.2);
+                    this.emissiveUniform[i] = Math.pow(this.emissive.data[i], 2.2) * this.emissiveIntensity;
+                }
+            }
+
+            var library = device.getProgramLibrary();
+            this.shader = library.getProgram('phong', options);
+        }
+    });
+
+    return {
+        PhongMaterial: PhongMaterial
+    };
+}());