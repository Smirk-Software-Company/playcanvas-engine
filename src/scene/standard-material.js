pc.extend(pc, function () {

    var _tempTiling = new pc.Vec3();
    var _tempOffset = new pc.Vec3();

    /**
     * @name pc.StandardMaterial
     * @class A Standard material is the main, general purpose material that is most often used for rendering.
     * It can approximate a wide variety of surface types and can simulate dynamic reflected light.
     * Most maps can use 3 types of input values in any combination: constant (color or number), mesh vertex colors and a texture. All enabled inputs are multiplied together.
     *
     * @property {pc.Color} ambient The ambient color of the material. This color value is 3-component (RGB),
     * where each component is between 0 and 1.
     *
     * @property {pc.Color} diffuse The diffuse color of the material. This color value is 3-component (RGB),
     * where each component is between 0 and 1.
     * Defines basic surface color (aka albedo).
     * @property {Boolean} diffuseTint Multiply diffuse map and/or diffuse vertex color by the constant diffuse value.
     * @property {pc.Texture} diffuseMap The diffuse map of the material.
     * @property {Number} diffuseMapUv Diffuse map UV channel
     * @property {pc.Vec2} diffuseMapTiling Controls the 2D tiling of the diffuse map.
     * @property {pc.Vec2} diffuseMapOffset Controls the 2D offset of the diffuse map. Each component is between 0 and 1.
     * @property {String} diffuseMapChannel Color channels of the diffuse map to use. Can be "r", "g", "b", "a", "rgb" or any swizzled combination.
     * @property {Boolean} diffuseVertexColor Use mesh vertex colors for diffuse. If diffuseMap or are diffuseTint are set, they'll be multiplied by vertex colors.
     * @property {String} diffuseVertexColorChannel Vertex color channels to use for diffuse. Can be "r", "g", "b", "a", "rgb" or any swizzled combination.
     *
     * @property {pc.Color} specular The specular color of the material. This color value is 3-component (RGB),
     * where each component is between 0 and 1.
     * Defines surface reflection/specular color. Affects specular intensity and tint.
     * @property {Boolean} specularTint Multiply specular map and/or specular vertex color by the constant specular value.
     * @property {pc.Texture} specularMap The specular map of the material.
     * @property {Number} specularMapUv Specular map UV channel
     * @property {pc.Vec2} specularMapTiling Controls the 2D tiling of the specular map.
     * @property {pc.Vec2} specularMapOffset Controls the 2D offset of the specular map. Each component is between 0 and 1.
     * @property {String} specularMapChannel Color channels of the specular map to use. Can be "r", "g", "b", "a", "rgb" or any swizzled combination.
     * @property {Boolean} specularVertexColor Use mesh vertex colors for specular. If specularMap or are specularTint are set, they'll be multiplied by vertex colors.
     * @property {String} specularVertexColorChannel Vertex color channels to use for specular. Can be "r", "g", "b", "a", "rgb" or any swizzled combination.
     *
     * @property {Boolean} useMetalness Use metalness properties instead of specular.
     * When enabled, diffuse colors also affect specular instead of the dedicated specular map.
     * This can be used as alternative to specular color to save space.
     * With metaless == 0, the pixel is assumed to be dielectric, and diffuse color is used as normal.
     * With metaless == 1, the pixel is fully metallic, and diffuse color is used as specular color instead.
     * @property {Number} metalness Defines how much the surface is metallic. From 0 (dielectric) to 1 (metal).
     * @property {pc.Texture} metalnessMap Monochrome metalness map.
     * @property {Number} metalnessMapUv Metalness map UV channel
     * @property {pc.Vec2} metalnessMapTiling Controls the 2D tiling of the metalness map.
     * @property {pc.Vec2} metalnessMapOffset Controls the 2D offset of the metalness map. Each component is between 0 and 1.
     * @property {String} metalnessMapChannel Color channel of the metalness map to use. Can be "r", "g", "b" or "a".
     * @property {Boolean} metalnessVertexColor Use mesh vertex colors for metalness. If metalnessMap is set, it'll be multiplied by vertex colors.
     * @property {String} metalnessVertexColorChannel Vertex color channel to use for metalness. Can be "r", "g", "b" or "a".
     *
     * @property {Number} shininess Defines glossiness of the material from 0 (rough) to 100 (shiny mirror).
     * A higher shininess value results in a more focused specular highlight.
     * Glossiness map/vertex colors are always multiplied by this value (normalized to 0 - 1 range), or it is used directly as constant output.
     * @property {pc.Texture} glossMap Glossiness map. If set, will be multiplied by normalized 'shininess' value and/or vertex colors.
     * @property {Number} glossMapUv Gloss map UV channel
     * @property {String} glossMapChannel Color channel of the gloss map to use. Can be "r", "g", "b" or "a".
     * @property {pc.Vec2} glossMapTiling Controls the 2D tiling of the gloss map.
     * @property {pc.Vec2} glossMapOffset Controls the 2D offset of the gloss map. Each component is between 0 and 1.
     * @property {Boolean} glossVertexColor Use mesh vertex colors for glossiness. If glossMap is set, it'll be multiplied by vertex colors.
     * @property {String} glossVertexColorChannel Vertex color channel to use for glossiness. Can be "r", "g", "b" or "a".
     *
     * @property {Number} refraction Defines the visibility of refraction. Material can refract the same cube map as used for reflections.
     * @property {Number} refractionIndex Defines the index of refraction, i.e. the amount of distortion.
     * The value is calculated as (outerIor / surfaceIor), where inputs are measured indices of refraction, the one around the object and the one of it's own surface.
     * In most situations outer medium is air, so outerIor will be approximately 1. Then you only need to do (1.0 / surfaceIor).
     *
     * @property {pc.Color} emissive The emissive color of the material. This color value is 3-component (RGB),
     * where each component is between 0 and 1.
     * @property {Boolean} emissiveTint Multiply emissive map and/or emissive vertex color by the constant emissive value.
     * @property {pc.Texture} emissiveMap The emissive map of the material. Can be HDR.
     * @property {Number} emissiveIntensity Emissive color multiplier.
     * @property {Number} emissiveMapUv Emissive map UV channel.
     * @property {pc.Vec2} emissiveMapTiling Controls the 2D tiling of the emissive map.
     * @property {pc.Vec2} emissiveMapOffset Controls the 2D offset of the emissive map. Each component is between 0 and 1.
     * @property {String} emissiveMapChannel Color channels of the emissive map to use. Can be "r", "g", "b", "a", "rgb" or any swizzled combination.
     * @property {Boolean} emissiveVertexColor Use mesh vertex colors for emission. If emissiveMap or emissiveTint are set, they'll be multiplied by vertex colors.
     * @property {String} emissiveVertexColorChannel Vertex color channels to use for emission. Can be "r", "g", "b", "a", "rgb" or any swizzled combination.
     *
     * @property {Number} opacity The opacity of the material. This value can be between 0 and 1, where 0 is fully
     * transparent and 1 is fully opaque. If you want the material to be semi-transparent you also need to
     * set the {@link pc.Material#blendType} to pc.BLEND_NORMAL, pc.BLEND_ADDITIVE or any other mode.
     * Also note that for most semi-transparent objects you want {@link pc.Material#depthWrite} to be false, otherwise they can fully occlude objects behind them.
     * @property {pc.Texture} opacityMap The opacity map of the material.
     * @property {Number} opacityMapUv Opacity map UV channel
     * @property {String} opacityMapChannel Color channel of the opacity map to use. Can be "r", "g", "b" or "a".
     * @property {pc.Vec2} opacityMapTiling Controls the 2D tiling of the opacity map.
     * @property {pc.Vec2} opacityMapOffset Controls the 2D offset of the opacity map. Each component is between 0 and 1.
     * @property {Boolean} opacityVertexColor Use mesh vertex colors for opacity. If opacityMap is set, it'll be multiplied by vertex colors.
     * @property {String} opacityVertexColorChannel Vertex color channels to use for opacity. Can be "r", "g", "b" or "a".
     *
     * @property {pc.Texture} normalMap The normal map of the material.
     * The texture must contains normalized, tangent space normals.
     * @property {Number} normalMapUv Normal map UV channel
     * @property {pc.Vec2} normalMapTiling Controls the 2D tiling of the normal map.
     * @property {pc.Vec2} normalMapOffset Controls the 2D offset of the normal map. Each component is between 0 and 1.
     * @property {Number} bumpiness The bumpiness of the material. This value scales the assigned normal map.
     * It should be normally between 0 (no bump mapping) and 1 (full bump mapping), but can be set to e.g. 2 to give even more pronounced bump effect.
     *
     * @property {pc.Texture} heightMap The height map of the material. Used for a view-dependent parallax effect.
     * The texture must represent the height of the surface where darker pixels are lower and lighter pixels are higher.
     * It is recommended to use it together with a normal map.
     * @property {Number} heightMapUv Height map UV channel
     * @property {String} heightMapChannel Color channel of the height map to use. Can be "r", "g", "b" or "a".
     * @property {pc.Vec2} heightMapTiling Controls the 2D tiling of the height map.
     * @property {pc.Vec2} heightMapOffset Controls the 2D offset of the height map. Each component is between 0 and 1.
     * @property {Number} heightMapFactor Height map multiplier. Affects the strength of the parallax effect.
     *
     * @property {pc.Texture} sphereMap The spherical environment map of the material. Affects reflections.
     * @property {pc.Texture} cubeMap The cubic environment map of the material. Overrides sphereMap. Affects reflections. If cubemap is prefiltered, will also affect ambient color.
     * @property {Number} cubeMapProjection The type of projection applied to the cubeMap property:
     * <ul>
     *     <li>{@link pc.CUBEPROJ_NONE}: The cube map is treated as if it is infinitely far away.</li>
     *     <li>{@link pc.CUBEPROJ_BOX}: Box-projection based on a world space axis-aligned bounding box.</li>
     * </ul>
     * Defaults to pc.CUBEPROJ_NONE.
     * @property {pc.BoundingBox} cubeMapProjectionBox The world space axis-aligned bounding box defining the
     * box-projection used for the cubeMap property. Only used when cubeMapProjection is set to pc.CUBEPROJ_BOX.
     * @property {Number} reflectivity Environment map intensity.
     *
     * @property {pc.Texture} lightMap A custom lightmap of the material. Lightmaps are textures that contain pre-rendered lighting. Can be HDR.
     * @property {Number} lightMapUv Lightmap UV channel
     * @property {String} lightMapChannel Color channels of the lightmap to use. Can be "r", "g", "b", "a", "rgb" or any swizzled combination.
     * @property {pc.Vec2} lightMapTiling Controls the 2D tiling of the lightmap.
     * @property {pc.Vec2} lightMapOffset Controls the 2D offset of the lightmap. Each component is between 0 and 1.
     * @property {Boolean} lightVertexColor Use baked vertex lighting. If lightMap is set, it'll be multiplied by vertex colors.
     * @property {String} lightVertexColorChannel Vertex color channels to use for baked lighting. Can be "r", "g", "b", "a", "rgb" or any swizzled combination.
     *
     * @property {Boolean} ambientTint Enables scene ambient multiplication by material ambient color.
     * @property {pc.Texture} aoMap Baked ambient occlusion (AO) map. Modulates ambient color.
     * @property {Number} aoMapUv AO map UV channel
     * @property {String} aoMapChannel Color channel of the AO map to use. Can be "r", "g", "b" or "a".
     * @property {pc.Vec2} aoMapTiling Controls the 2D tiling of the AO map.
     * @property {pc.Vec2} aoMapOffset Controls the 2D offset of the AO map. Each component is between 0 and 1.
     * @property {Boolean} aoVertexColor Use mesh vertex colors for AO. If aoMap is set, it'll be multiplied by vertex colors.
     * @property {String} aoVertexColorChannel Vertex color channels to use for AO. Can be "r", "g", "b" or "a".
     * @property {Number} occludeSpecular Uses ambient occlusion to darken specular/reflection. It's a hack, because real specular occlusion is view-dependent. However, it can be better than nothing.
     * <ul>
     *     <li>{@link pc.SPECOCC_NONE}: No specular occlusion</li>
     *     <li>{@link pc.SPECOCC_AO}: Use AO directly to occlude specular.</li>
     *     <li>{@link pc.SPECOCC_GLOSSDEPENDENT}: Modify AO based on material glossiness/view angle to occlude specular.</li>
     * </ul>
     * @property {Number} occludeSpecularIntensity Controls visibility of specular occlusion.
<<<<<<< HEAD
     * @property {Number} occludeDirect Tells if AO should darken directional lighting.
=======
     *
>>>>>>> 4b71749e
     * @property {Boolean} specularAntialias Enables Toksvig AA for mipmapped normal maps with specular.
     * @property {Boolean} conserveEnergy Defines how diffuse and specular components are combined when Fresnel is on.
        It is recommended that you leave this option enabled, although you may want to disable it in case when all reflection comes only from a few light sources, and you don't use an environment map, therefore having mostly black reflection.
     * @property {Number} shadingModel Defines the shading model.
     * <ul>
     *     <li>{@link pc.SPECULAR_PHONG}: Phong without energy conservation. You should only use it as a backwards compatibility with older projects.</li>
     *     <li>{@link pc.SPECULAR_BLINN}: Energy-conserving Blinn-Phong.</li>
     * </ul>
     * @property {Number} fresnelModel Defines the formula used for Fresnel effect.
     As a side-effect, enabling any Fresnel model changes the way diffuse and reflection components are combined.
     When Fresnel is off, legacy non energy-conserving combining is used. When it is on, combining behaviour is defined by conserveEnergy parameter.
     * <ul>
     *     <li>{@link pc.FRESNEL_NONE}: No Fresnel.</li>
     *     <li>{@link pc.FRESNEL_SCHLICK}: Schlick's approximation of Fresnel (recommended). Parameterized by specular color.</li>
     * </ul>
     * @property {Boolean} useFog Apply fogging (as configured in scene settings)
     * @property {Boolean} useLighting Apply lighting
     * @property {Boolean} useSkybox Apply scene skybox as prefiltered environment map
     * @property {Boolean} useGammaTonemap Apply gamma correction and tonemapping (as configured in scene settings)
     * @property {Boolean} pixelSnap Align vertices to pixel co-ordinates when rendering. Useful for pixel perfect 2D graphics
     * @property {Boolean} twoSidedLighting Calculate proper normals (and therefore lighting) on backfaces
     *
     * @property {Function} onUpdateShader A custom function that will be called after all shader generator properties are collected and before shader code is generated.
     * This function will receive an object with shader generator settings (based on current material and scene properties), that you can change and then return.
     * Returned value will be used instead. This is mostly useful when rendering the same set of objects, but with different shader variations based on the same material.
     * For example, you may wish to render a depth or normal pass using textures assigned to the material, a reflection pass with simpler shaders and so on.
     * Properties of the object passed into this function are:
     * <ul>
     *     <li>pass: value of {@link pc.Layer#shaderPass} of the Layer being rendered.</li>
     *     <li>chunks: Object containing custom shader chunks that will replace default ones.</li>
     *     <li>customFragmentShader: Completely replace fragment shader with this code.</li>
     *     <li>forceUv1: if UV1 (second set of texture coordinates) is required in the shader. Will be declared as "vUv1" and passed to the fragment shader.</li>
     *     <li>fog: the type of fog being applied in the shader. See {@link pc.Scene#fog} for the list of possible values.</li>
     *     <li>gamma: the type of gamma correction being applied in the shader. See {@link pc.Scene#gammaCorrection} for the list of possible values.</li>
     *     <li>toneMap: the type of tone mapping being applied in the shader. See {@link pc.Scene#toneMapping} for the list of possible values.</li>
     *     <li>ambientTint: the value of {@link pc.StandardMaterial#ambientTint}.</li>
     *     <li>specularAntialias: the value of {@link pc.StandardMaterial#specularAntialias}.</li>
     *     <li>conserveEnergy: the value of {@link pc.StandardMaterial#conserveEnergy}.</li>
     *     <li>occludeSpecular: the value of {@link pc.StandardMaterial#occludeSpecular}.</li>
     *     <li>occludeDirect: the value of {@link pc.StandardMaterial#occludeDirect}.</li>
     *     <li>shadingModel: the value of {@link pc.StandardMaterial#shadingModel}.</li>
     *     <li>fresnelModel: the value of {@link pc.StandardMaterial#fresnelModel}.</li>
     *     <li>cubeMapProjection: the value of {@link pc.StandardMaterial#cubeMapProjection}.</li>
     *     <li>useMetalness: the value of {@link pc.StandardMaterial#useMetalness}.</li>
     *     <li>blendType: the value of {@link pc.Material#blendType}.</li>
     *     <li>twoSidedLighting: the value of {@link pc.Material#twoSidedLighting}.</li>
     *     <li>diffuseTint: defines if {@link pc.StandardMaterial#diffuse} constant should affect diffuse color.</li>
     *     <li>specularTint: defines if {@link pc.StandardMaterial#specular} constant should affect specular color.</li>
     *     <li>metalnessTint: defines if {@link pc.StandardMaterial#metalness} constant should affect metalness value.</li>
     *     <li>glossTint: defines if {@link pc.StandardMaterial#shininess} constant should affect glossiness value.</li>
     *     <li>emissiveTint: defines if {@link pc.StandardMaterial#emissive} constant should affect emission value.</li>
     *     <li>opacityTint: defines if {@link pc.StandardMaterial#opacity} constant should affect opacity value.</li>
     *     <li>occludeSpecularFloat: defines if {@link pc.StandardMaterial#occludeSpecularIntensity} constant should affect specular occlusion.</li>
     *     <li>alphaTest: enable alpha testing. See {@link pc.Material#alphaTest}.</li>
     *     <li>alphaToCoverage: enable alpha to coverage. See {@link pc.Material#alphaToCoverage}.</li>
     *     <li>sphereMap: if {@link pc.StandardMaterial#sphereMap} is used.</li>
     *     <li>cubeMap: if {@link pc.StandardMaterial#cubeMap} is used.</li>
     *     <li>dpAtlas: if dual-paraboloid reflection is used. Dual paraboloid reflections replace prefiltered cubemaps on certain platform (mostly Android) for performance reasons.</li>
     *     <li>ambientSH: if ambient spherical harmonics are used. Ambient SH replace prefiltered cubemap ambient on certain platform (mostly Android) for performance reasons.</li>
     *     <li>useSpecular: if any specular or reflections are needed at all.</li>
     *     <li>rgbmAmbient: if ambient cubemap or spherical harmonics are RGBM-encoded.</li>
     *     <li>hdrAmbient: if ambient cubemap or spherical harmonics are plain float HDR data.</li>
     *     <li>rgbmReflection: if reflection cubemap or dual paraboloid are RGBM-encoded.</li>
     *     <li>hdrReflection: if reflection cubemap or dual paraboloid are plain float HDR data.</li>
     *     <li>fixSeams: if cubemaps require seam fixing (see {@link pc.Texture#options.fixCubemapSeams}).</li>
     *     <li>prefilteredCubemap: if prefiltered cubemaps are used.</li>
     *     <li>emissiveFormat: how emissiveMap must be sampled. This value is based on {@link pc.Texture#options.rgbm} and {@link pc.Texture#options.format}. Possible values are:</li>
     *     <ul>
     *          <li>0: sRGB texture</li>
     *          <li>1: RGBM-encoded HDR texture</li>
     *          <li>2: Simple read (no conversion from sRGB)</li>
     *     </ul>
     *     <li>lightMapFormat: how lightMap must be sampled. This value is based on {@link pc.Texture#options.rgbm} and {@link pc.Texture#options.format}. Possible values are:</li>
     *     <ul>
     *          <li>0: sRGB texture</li>
     *          <li>1: RGBM-encoded HDR texture</li>
     *          <li>2: Simple read (no conversion from sRGB)</li>
     *     </ul>
     *     <li>useRgbm: if decodeRGBM() function is needed in the shader at all.</li>
     *     <li>packedNormal: if normal map contains X in RGB, Y in Alpha, and Z must be reconstructed.</li>
     *     <li>forceFragmentPrecision: Override fragment shader numeric precision. Can be "lowp", "mediump", "highp" or null to use default.</li>
     *     <li>fastTbn: Use slightly cheaper normal mapping code (skip tangent space normalization). Can look buggy sometimes.</li>
     *     <li>refraction: if refraction is used.</li>
     *     <li>skyboxIntensity: if reflected skybox intensity should be modulated.</li>
     *     <li>useTexCubeLod: if textureCubeLodEXT function should be used to read prefiltered cubemaps. Usually true of iOS, false on other devices due to quality/performance balance.</li>
     * </ul>
     *
     * @example
     * // Create a new Standard material
     * var material = new pc.StandardMaterial();
     *
     * // Update the material's diffuse and specular properties
     * material.diffuse.set(1, 0, 0);
     * material.specular.set(1, 1, 1);
     *
     * // Notify the material that it has been modified
     * material.update();
     *
     * @extends pc.Material
     */

    var lightBounds = new pc.BoundingBox();
    var tempSphere = {center:null, radius:0};

    var StandardMaterial = function () {
        this.reset();
        this.update();
    };

    var _createTexture = function (param) {
        if (param.data) {
            if (param.data instanceof pc.Texture) {
                return param.data;
            } else {
                return null;
                // throw Error("StandardMaterial.init() expects textures to already be created");
            }
        } else {
            return null;
        }
    };

    var _createCubemap = function (param) {
        if (param.data) {
            if (param.data instanceof pc.Texture) {
                return param.data;
            }
        }

        // StandardMaterial expects cubemap texture to be supplied
        return null;
    };

    var _createVec2 = function (param) {
        return new pc.Vec2(param.data[0], param.data[1]);
    };

    var _createVec3 = function (param) {
        return new pc.Vec3(param.data[0], param.data[1], param.data[2]);
    };

    var _createBoundingBox = function (param) {
        var center, halfExtents;

        if (param.data && param.data.center) {
            center = new pc.Vec3(param.data.center[0], param.data.center[1], param.data.center[2]);
        } else {
            center = new pc.Vec3(0, 0, 0);
        }

        if (param.data && param.data.halfExtents) {
            halfExtents = new pc.Vec3(param.data.halfExtents[0], param.data.halfExtents[1], param.data.halfExtents[2]);
        } else {
            halfExtents = new pc.Vec3(0.5, 0.5, 0.5);
        }
        return new pc.BoundingBox(center, halfExtents);
    };

    var _createRgb = function (param) {
        return new pc.Color(param.data[0], param.data[1], param.data[2]);
    };

    var _propsSerial = [];
    var _propsSerialDefaultVal = [];
    var _propsInternalNull = [];
    var _propsInternalVec3 = [];
    var _prop2Uniform = {};

    var _defineTex2D = function (obj, name, uv, channels) {
        var privMap = "_" + name + "Map";
        var privMapTiling = privMap + "Tiling";
        var privMapOffset = privMap + "Offset";
        var mapTransform = privMap.substring(1) + "Transform";
        var privMapUv = privMap + "Uv";
        var privMapChannel = privMap + "Channel";
        var privMapVertexColor = "_" + name + "VertexColor";
        var privMapVertexColorChannel = "_" + name + "VertexColorChannel";

        obj[privMap] = null;
        obj[privMapTiling] = new pc.Vec2(1, 1);
        obj[privMapOffset] = new pc.Vec2(0, 0);
        obj[mapTransform] = null;
        obj[privMapUv] = uv;
        if (channels > 0) {
            obj[privMapChannel] = channels > 1? "rgb" : "g";
            obj[privMapVertexColorChannel] = channels > 1? "rgb" : "g";
        }
        obj[privMapVertexColor] = false;

        if (!pc._matTex2D) pc._matTex2D = [];
        pc._matTex2D[name] = channels;

        Object.defineProperty(StandardMaterial.prototype, privMap.substring(1), {
            get: function() { return this[privMap]; },
            set: function (value) {
                var oldVal = this[privMap];
                if (!!oldVal ^ !!value) this.dirtyShader = true;
                if (oldVal && value) {
                    if (oldVal.rgbm!==value.rgbm || oldVal.fixCubemapSeams!==value.fixCubemapSeams || oldVal.format!==value.format) {
                        this.dirtyShader = true;
                    }
                }

                this[privMap] = value;
            }
        });

        var mapTiling = privMapTiling.substring(1);
        var mapOffset = privMapOffset.substring(1);

        Object.defineProperty(StandardMaterial.prototype, mapTiling, {
            get: function() {
                return this[privMapTiling];
            },
            set: function (value) {
                this.dirtyShader = true;
                this[privMapTiling] = value;
            }
        });
        _prop2Uniform[mapTiling] = function (mat, val, changeMat) {
            var tform = mat._updateMapTransform(
                changeMat? mat[mapTransform] : null,
                val,
                mat[privMapOffset]
            );
            return {name:("texture_" + mapTransform), value:tform.data};
        };


        Object.defineProperty(StandardMaterial.prototype, mapOffset, {
            get: function() {
                return this[privMapOffset];
            },
            set: function (value) {
                this.dirtyShader = true;
                this[privMapOffset] = value;
            }
        });
        _prop2Uniform[mapOffset] = function (mat, val, changeMat) {
            var tform = mat._updateMapTransform(
                changeMat? mat[mapTransform] : null,
                mat[privMapTiling],
                val
            );
            return {name:("texture_" + mapTransform), value:tform.data};
        };


        Object.defineProperty(StandardMaterial.prototype, privMapUv.substring(1), {
            get: function() { return this[privMapUv]; },
            set: function (value) {
                if (this[privMapUv] !== value) this.dirtyShader = true;
                this[privMapUv] = value;
            }
        });
        Object.defineProperty(StandardMaterial.prototype, privMapChannel.substring(1), {
            get: function() { return this[privMapChannel]; },
            set: function (value) {
                if (this[privMapChannel] !== value) this.dirtyShader = true;
                this[privMapChannel] = value;
            }
        });
        Object.defineProperty(StandardMaterial.prototype, privMapVertexColor.substring(1), {
            get: function() { return this[privMapVertexColor]; },
            set: function (value) {
                this.dirtyShader = true;
                this[privMapVertexColor] = value;
            }
        });
        Object.defineProperty(StandardMaterial.prototype, privMapVertexColorChannel.substring(1), {
            get: function() { return this[privMapVertexColorChannel]; },
            set: function (value) {
                if (this[privMapVertexColorChannel] !== value) this.dirtyShader = true;
                this[privMapVertexColorChannel] = value;
            }
        });

        _propsSerial.push(privMap.substring(1));
        _propsSerial.push(privMapTiling.substring(1));
        _propsSerial.push(privMapOffset.substring(1));
        _propsSerial.push(privMapUv.substring(1));
        _propsSerial.push(privMapChannel.substring(1));
        _propsSerial.push(privMapVertexColor.substring(1));
        _propsSerial.push(privMapVertexColorChannel.substring(1));
        _propsInternalNull.push(mapTransform);
    };

    var _propsColor = [];
    var _defineColor = function (obj, name, defaultValue, hasMultiplier) {
        var priv = "_" + name;
        var uform = name + "Uniform";
        var mult = name + "Intensity";
        var pmult = "_" + mult;
        obj[priv] = defaultValue;
        obj[uform] = new Float32Array(3);
        Object.defineProperty(StandardMaterial.prototype, name, {
            get: function() {
                this.dirtyColor = true;
                this.dirtyShader = true;
                return this[priv];
            },
            set: function (value) {
                var oldVal = this[priv];
                var wasBw = (oldVal.data[0]===0 && oldVal.data[1]===0 && oldVal.data[2]===0) || (oldVal.data[0]===1 && oldVal.data[1]===1 && oldVal.data[2]===1);
                var isBw = (value.data[0]===0 && value.data[1]===0 && value.data[2]===0) || (value.data[0]===1 && value.data[1]===1 && value.data[2]===1);
                if (wasBw ^ isBw) this.dirtyShader = true;
                this.dirtyColor = true;
                this[priv] = value;
            }
        });
        _propsSerial.push(name);
        _propsInternalVec3.push(uform);
        _propsColor.push(name);
        _prop2Uniform[name] = function (mat, val, changeMat) {
            var arr = changeMat? mat[uform] : new Float32Array(3);
            var gammaCorrection = false;
            if (mat.useGammaTonemap) {
                var scene = mat._scene || pc.Application.getApplication().scene;
                gammaCorrection = scene.gammaCorrection;
            }
            for(var c=0; c<3; c++) {
                if (gammaCorrection) {
                    arr[c] = Math.pow(val.data[c], 2.2);
                } else {
                    arr[c] = val.data[c];
                }
                if (hasMultiplier) arr[c] *= mat[pmult];
            }
            return {name:("material_" + name), value:arr};
        };

        if (hasMultiplier) {
            obj[pmult] = 1;
            Object.defineProperty(StandardMaterial.prototype, mult, {
                get: function() {
                    return this[pmult];
                },
                set: function (value) {
                    var oldVal = this[pmult];
                    var wasBw = oldVal===0 || oldVal===1;
                    var isBw = value===0 || value===1;
                    if (wasBw ^ isBw) this.dirtyShader = true;
                    this.dirtyColor = true;
                    this[pmult] = value;
                }
            });
            _propsSerial.push(mult);
            _prop2Uniform[mult] = function (mat, val, changeMat) {
                var arr = changeMat? mat[uform] : new Float32Array(3);
                var gammaCorrection = false;
                if (mat.useGammaTonemap) {
                    var scene = mat._scene || pc.Application.getApplication().scene;
                    gammaCorrection = scene.gammaCorrection;
                }
                for(var c=0; c<3; c++) {
                    if (gammaCorrection) {
                        arr[c] = Math.pow(mat[priv].data[c], 2.2);
                    } else {
                        arr[c] = mat[priv].data[c];
                    }
                    arr[c] *= mat[pmult];
                }
                return {name:("material_" + name), value:arr};
            };
        }
    };

    var _defineFloat = function (obj, name, defaultValue, func) {
        var priv = "_" + name;
        obj[priv] = defaultValue;
        Object.defineProperty(StandardMaterial.prototype, name, {
            get: function() { return this[priv]; },
            set: function (value) {
                var oldVal = this[priv];
                var wasBw = oldVal===0 || oldVal===1;
                var isBw = value===0 || value===1;
                if (wasBw ^ isBw) this.dirtyShader = true;
                this[priv] = value;
            }
        });
        _propsSerial.push(name);
        _prop2Uniform[name] = func!==undefined? func : (function (mat, val, changeMat) {
            return {name:("material_" + name), value:val};
        });
    };

    var _defineObject = function (obj, name, func) {
        var priv = "_" + name;
        obj[priv] = null;
        Object.defineProperty(StandardMaterial.prototype, name, {
            get: function() { return this[priv]; },
            set: function (value) {
                var oldVal = this[priv];
                if (!!oldVal ^ !!value) this.dirtyShader = true;
                this[priv] = value;
            }
        });
        _propsSerial.push(name);
        _prop2Uniform[name] = func;
    };

    var _defineAlias = function (obj, newName, oldName) {
        Object.defineProperty(StandardMaterial.prototype, oldName, {
            get: function() { return this[newName]; },
            set: function (value) {
                this[newName] = value;
            }
        });
    };

    var _defineChunks = function (obj) {
        this._chunks = null;
        Object.defineProperty(StandardMaterial.prototype, "chunks", {
            get: function() {
                this.dirtyShader = true;
                return this._chunks;
            },
            set: function (value) {
                this.dirtyShader = true;
                this._chunks = value;
            }
        });
        _propsSerial.push("chunks");
    };

    var _defineFlag = function (obj, name, defaultValue) {
        var priv = "_" + name;
        obj[priv] = defaultValue;
        Object.defineProperty(StandardMaterial.prototype, name, {
            get: function() { return this[priv]; },
            set: function (value) {
                if (this[priv] !== value) this.dirtyShader = true;
                this[priv] = value;
            }
        });
        _propsSerial.push(name);
    };

    var Chunks = function() { };
    Chunks.prototype.copy = function(from) {
        for(var p in from) {
            if (from.hasOwnProperty(p) && p !== 'copy')
                this[p] = from[p];
        }
    };

    StandardMaterial = pc.inherits(StandardMaterial, pc.Material);

    pc.extend(StandardMaterial.prototype, {

        reset: function () {
            this.blendType = pc.BLEND_NONE;

            var i;
            for(i=0; i<_propsSerial.length; i++) {
                var defVal = _propsSerialDefaultVal[i];
                this[ _propsSerial[i] ] = defVal? (defVal.clone? defVal.clone() : defVal) : defVal;
            }
            for(i=0; i<_propsInternalNull.length; i++) {
                this[ _propsInternalNull[i] ] = null;
            }
            for(i=0; i<_propsInternalVec3.length; i++) {
                this[ _propsInternalVec3[i] ] = new Float32Array(3);
            }

            this._chunks = new Chunks();

            this.cubeMapMinUniform = new Float32Array(3);
            this.cubeMapMaxUniform = new Float32Array(3);
        },


        /**
         * @function
         * @name pc.StandardMaterial#clone
         * @description Duplicates a Standard material. All properties are duplicated except textures
         * where only the references are copied.
         * @returns {pc.StandardMaterial} A cloned Standard material.
         */
        clone: function () {
            var clone = new pc.StandardMaterial();

            pc.Material.prototype._cloneInternal.call(this, clone);

            var pname;
            for(var i = 0; i < _propsSerial.length; i++) {
                pname = _propsSerial[i];
                if (this[pname]!==undefined) {
                    if (this[pname] && this[pname].copy) {
                        if (clone[pname]) {
                            clone[pname].copy(this[pname]);
                        } else {
                            clone[pname] = this[pname].clone();
                        }
                    } else {
                        clone[pname] = this[pname];
                    }
                }
            }

            if (! clone.shader)
                clone.update();

            return clone;
        },

        /**
        * @private
        * @name pc.PhoneMaterial#init
        * @description Update material data from a data block, as found on a material Asset.
        * Note, init() expects texture parameters to contain a {@link pc.Texture} not a resource id.
        */
        init: function (data) {
            this.reset();

            // Initialise material from data
            this.name = data.name;

            if (data.chunks)
                this.chunks.copy(data.chunks);

            for (var i = 0; i < data.parameters.length; i++) {
                var param = data.parameters[i];
                if (param.type === "vec3") {
                    this[param.name] = _createRgb(param);
                } else if (param.type === "vec2") {
                    this[param.name] = _createVec2(param);
                } else if (param.type === "texture") {
                    this[param.name] = _createTexture(param);
                } else if (param.type === "cubemap") {
                    this[param.name] = _createCubemap(param);
                } else if (param.name === "bumpMapFactor") { // Unfortunately, names don't match for bumpiness
                    this.bumpiness = param.data;
                } else if (param.type === 'boundingbox') {
                    this[param.name] = _createBoundingBox(param);
                } else {
                    this[param.name] = param.data;
                }
            }

            this.update();
        },

        _updateMapTransform: function (transform, tiling, offset) {
            transform = transform || new pc.Vec4();
            transform.set(tiling.x, tiling.y, offset.x, offset.y);

            if ((transform.x===1) && (transform.y===1) && (transform.z===0) && (transform.w===0)) return null;
            return transform;
        },

        _collectLights: function(lType, lights, lightsFiltered, mask, staticLightList) {
            var light;
            var i;
            for (i = 0; i < lights.length; i++) {
                light = lights[i];
                if (light._enabled) {
                    if (light._mask & mask) {
                        if (lType !== pc.LIGHTTYPE_DIRECTIONAL) {
                            if (light.isStatic) {
                                continue;
                            }
                        }
                        lightsFiltered.push(light);
                    }
                }
            }

            if (staticLightList) {
                for(i=0; i<staticLightList.length; i++) {
                    light = staticLightList[i];
                    if (light._type === lType) {
                        lightsFiltered.push(light);
                    }
                }
            }
        },

        _setParameter: function(name, value) {
            this.setParameter(name, value);
            this._propsSet.push(name);
        },

        _clearParameters: function() {
            var props = this._propsSet;
            for (var i = 0; i < props.length; i++) {
                delete this.parameters[props[i]];
            }
            this._propsSet = [];
        },

        _updateMap: function (p) {
            var mname = p + "Map";
            if (this[mname]) {
                this._setParameter("texture_" + mname, this[mname]);
                var tname = mname + "Transform";
                this[tname] = this._updateMapTransform(
                    this[tname],
                    this[mname + "Tiling"],
                    this[mname + "Offset"]
                );

                if (this[tname]) {
                    this._setParameter('texture_' + tname, this[tname].data);
                }
            }
        },

        getUniform: function(varName, value, changeMat) {
            var func = _prop2Uniform[varName];
            if (func) {
                return func(this, value, changeMat);
            }
            return null;
        },

        update: function () {
            this._clearParameters();

            this._setParameter('material_ambient', this.ambientUniform);

            if (!this.diffuseMap || this.diffuseTint) {
                this._setParameter('material_diffuse', this.diffuseUniform);
            }

            if (!this.useMetalness) {
                if (!this.specularMap || this.specularTint) {
                    this._setParameter('material_specular', this.specularUniform);
                }
            } else {
                if (!this.metalnessMap || this.metalness<1) {
                    this._setParameter('material_metalness', this.metalness);
                }
            }

            this._setParameter(this.getUniform("shininess", this.shininess, true));

            if (!this.emissiveMap || this.emissiveTint) {
                this._setParameter('material_emissive', this.emissiveUniform);
            }
            if (this.emissiveMap) {
                this._setParameter('material_emissiveIntensity', this.emissiveIntensity);
            }

            if (this.refraction>0) {
                this._setParameter('material_refraction', this.refraction);
                this._setParameter('material_refractionIndex', this.refractionIndex);
            }

            this._setParameter('material_opacity', this.opacity);

            if (this.occludeSpecular) {
                this._setParameter('material_occludeSpecularIntensity', this.occludeSpecularIntensity);
            }

            if (this.cubeMapProjection===pc.CUBEPROJ_BOX) {
                this._setParameter(this.getUniform("cubeMapProjectionBox", this.cubeMapProjectionBox, true));
            }

            for (var p in pc._matTex2D) {
                this._updateMap(p);
            }

            if (this.ambientSH) {
                this._setParameter('ambientSH[0]', this.ambientSH);
            }

            if (this.normalMap) {
                this._setParameter('material_bumpiness', this.bumpiness);
            }

            if (this.heightMap) {
                this._setParameter(this.getUniform('heightMapFactor', this.heightMapFactor, true));
            }

            if (this.cubeMap) {
                this._setParameter('texture_cubeMap', this.cubeMap);
            }

            if (this.prefilteredCubeMap128) {
                this._setParameter('texture_prefilteredCubeMap128', this.prefilteredCubeMap128);
            } else if (this._scene && this._scene._skyboxPrefiltered[0]) {
                this._setParameter('texture_prefilteredCubeMap128', this._scene._skyboxPrefiltered[0]);
            }

            if (this.prefilteredCubeMap64) {
                this._setParameter('texture_prefilteredCubeMap64', this.prefilteredCubeMap64);
            } else if (this._scene && this._scene._skyboxPrefiltered[1]) {
                this._setParameter('texture_prefilteredCubeMap64', this._scene._skyboxPrefiltered[1]);
            }

            if (this.prefilteredCubeMap32) {
                this._setParameter('texture_prefilteredCubeMap32', this.prefilteredCubeMap32);
            } else if (this._scene && this._scene._skyboxPrefiltered[2]) {
                this._setParameter('texture_prefilteredCubeMap32', this._scene._skyboxPrefiltered[2]);
            }

            if (this.prefilteredCubeMap16) {
                this._setParameter('texture_prefilteredCubeMap16', this.prefilteredCubeMap16);
            } else if (this._scene && this._scene._skyboxPrefiltered[3]) {
                this._setParameter('texture_prefilteredCubeMap16', this._scene._skyboxPrefiltered[3]);
            }

            if (this.prefilteredCubeMap8) {
                this._setParameter('texture_prefilteredCubeMap8', this.prefilteredCubeMap8);
            } else if (this._scene && this._scene._skyboxPrefiltered[4]) {
                this._setParameter('texture_prefilteredCubeMap8', this._scene._skyboxPrefiltered[4]);
            }

            if (this.prefilteredCubeMap4) {
                this._setParameter('texture_prefilteredCubeMap4', this.prefilteredCubeMap4);
            } else if (this._scene && this._scene._skyboxPrefiltered[5]) {
                this._setParameter('texture_prefilteredCubeMap4', this._scene._skyboxPrefiltered[5]);
            }

            if (this.sphereMap) {
                this._setParameter('texture_sphereMap', this.sphereMap);
            }
            if (this.dpAtlas) {
                this._setParameter('texture_sphereMap', this.dpAtlas);
            }
            //if (this.sphereMap || this.cubeMap || this.prefilteredCubeMap128) {
                this._setParameter('material_reflectivity', this.reflectivity);
            //}

            if (this.dirtyShader || !this._scene) {
                this.shader = null;
                this.clearVariants();
            }

            this._processColor();
        },

        _processColor: function () {
            var c, i;
            if (!this.dirtyColor) return;
            if (!this._scene && this.useGammaTonemap) return;
            var gammaCorrection = false;
            if (this.useGammaTonemap) gammaCorrection = this._scene.gammaCorrection;

            // Gamma correct colors
            for (i = 0; i < _propsColor.length; i++) {
                var clr = this[ "_" + _propsColor[i] ];
                var arr = this[ _propsColor[i] + "Uniform" ];
                for (c = 0; c < 3; c++ ) {
                    if (gammaCorrection) {
                        arr[c] = Math.pow(clr.data[c], 2.2);
                    } else {
                        arr[c] = clr.data[c];
                    }
                }
            }
            for(c=0; c<3; c++) {
                this.emissiveUniform[c] *= this.emissiveIntensity;
            }
            this.dirtyColor = false;
        },

        _getMapTransformID: function(xform, uv) {
            if (!xform) return 0;
            if (!this._mapXForms[uv]) this._mapXForms[uv] = [];

            var i, j, same;
            for (i = 0; i<this._mapXForms[uv].length; i++) {
                same = true;
                for( j = 0; j < xform.data.length; j++) {
                    if (this._mapXForms[uv][i][j] != xform.data[j]) {
                        same = false;
                        break;
                    }
                }
                if (same) {
                    return i + 1;
                }
            }
            var newID = this._mapXForms[uv].length;
            this._mapXForms[uv][newID] = [];
            for (j = 0; j < xform.data.length; j++) {
                this._mapXForms[uv][newID][j] = xform.data[j];
            }
            return newID + 1;
        },

        updateShader: function (device, scene, objDefs, staticLightList, pass, sortedLights) {
            var i, c;
            if (!this._scene) {
                this._scene = scene;
                this._processColor();
            }

            this._mapXForms = [];

            var useTexCubeLod = device.useTexCubeLod;
            var useDp = !device.extTextureLod; // no basic extension? likely slow device, force dp

            var globalSky128, globalSky64, globalSky32, globalSky16, globalSky8, globalSky4;
            if (this.useSkybox) {
                globalSky128 = scene._skyboxPrefiltered[0];
                globalSky64 = scene._skyboxPrefiltered[1];
                globalSky32 = scene._skyboxPrefiltered[2];
                globalSky16 = scene._skyboxPrefiltered[3];
                globalSky8 = scene._skyboxPrefiltered[4];
                globalSky4 = scene._skyboxPrefiltered[5];
            }

            var prefilteredCubeMap128 = this.prefilteredCubeMap128 || globalSky128;
            var prefilteredCubeMap64 = this.prefilteredCubeMap64 || globalSky64;
            var prefilteredCubeMap32 = this.prefilteredCubeMap32 || globalSky32;
            var prefilteredCubeMap16 = this.prefilteredCubeMap16 || globalSky16;
            var prefilteredCubeMap8 = this.prefilteredCubeMap8 || globalSky8;
            var prefilteredCubeMap4 = this.prefilteredCubeMap4 || globalSky4;

            if (prefilteredCubeMap128) {
                var allMips = prefilteredCubeMap128 &&
                              prefilteredCubeMap64 &&
                              prefilteredCubeMap32 &&
                              prefilteredCubeMap16 &&
                              prefilteredCubeMap8 &&
                              prefilteredCubeMap4;

                if (useDp && allMips) {
                    if (!prefilteredCubeMap128.dpAtlas) {
                        prefilteredCubeMap128.dpAtlas = pc.generateDpAtlas(device,
                            [prefilteredCubeMap128, prefilteredCubeMap64, prefilteredCubeMap32, prefilteredCubeMap16,
                            prefilteredCubeMap8, prefilteredCubeMap4]);
                        prefilteredCubeMap128.sh = pc.shFromCubemap(prefilteredCubeMap16);
                    }
                    this.dpAtlas = prefilteredCubeMap128.dpAtlas;
                    this.ambientSH = prefilteredCubeMap128.sh;
                    this._setParameter('ambientSH[0]', this.ambientSH);
                    this._setParameter('texture_sphereMap', this.dpAtlas);
                } else if (useTexCubeLod) {
                    if (prefilteredCubeMap128._levels.length<6) {
                        if (allMips) {
                            // Multiple -> single (provided cubemap per mip, but can use texCubeLod)
                            this._setParameter('texture_prefilteredCubeMap128', prefilteredCubeMap128);
                        } else {
                            console.log("Can't use prefiltered cubemap: " + allMips + ", " + useTexCubeLod + ", " + prefilteredCubeMap128._levels);
                        }
                    } else {
                        // Single (able to use single cubemap with texCubeLod)
                        this._setParameter('texture_prefilteredCubeMap128', prefilteredCubeMap128);
                    }
                } else if (allMips) {
                    // Multiple (no texCubeLod, but able to use cubemap per mip)
                    this._setParameter('texture_prefilteredCubeMap128', prefilteredCubeMap128);
                    this._setParameter('texture_prefilteredCubeMap64', prefilteredCubeMap64);
                    this._setParameter('texture_prefilteredCubeMap32', prefilteredCubeMap32);
                    this._setParameter('texture_prefilteredCubeMap16', prefilteredCubeMap16);
                    this._setParameter('texture_prefilteredCubeMap8', prefilteredCubeMap8);
                    this._setParameter('texture_prefilteredCubeMap4', prefilteredCubeMap4);
                } else {
                    console.log("Can't use prefiltered cubemap: " + allMips + ", " + useTexCubeLod + ", " + prefilteredCubeMap128._levels);
                }
            }

            var diffuseTint = ((this.diffuse.data[0] !== 1 || this.diffuse.data[1] !== 1 || this.diffuse.data[2] !== 1) && 
                                (this.diffuseTint || (!this.diffuseMap && !this.diffuseVertexColor))) ? 3 : 0;

            var specularTint = false;
            var useSpecular = (this.useMetalness? true : !!this.specularMap) || (!!this.sphereMap) || (!!this.cubeMap) || (!!this.dpAtlas);
            useSpecular = useSpecular || (this.useMetalness? true : !(this.specular.data[0]===0 && this.specular.data[1]===0 && this.specular.data[2]===0));

            if (useSpecular) {
                if ((this.specularTint || (!this.specularMap && !this.specularVertexColor)) && !this.useMetalness) {
                    specularTint = this.specular.data[0] !== 1 || this.specular.data[1] !== 1 || this.specular.data[2] !== 1;
                }
            }

            var rgbmAmbient = (prefilteredCubeMap128? prefilteredCubeMap128.rgbm : false) ||
                              (this.cubeMap? this.cubeMap.rgbm : false) || 
                              (this.dpAtlas? this.dpAtlas.rgbm : false);

            var hdrAmbient = (prefilteredCubeMap128? prefilteredCubeMap128.rgbm || prefilteredCubeMap128.format===pc.PIXELFORMAT_RGBA32F : false) ||
                                 (this.cubeMap? this.cubeMap.rgbm || this.cubeMap.format===pc.PIXELFORMAT_RGBA32F : false) ||
                                 (this.dpAtlas? this.dpAtlas.rgbm || this.dpAtlas.format===pc.PIXELFORMAT_RGBA32F : false);

            var rgbmReflection = ((prefilteredCubeMap128 && !this.cubeMap && !this.sphereMap && !this.dpAtlas)? prefilteredCubeMap128.rgbm : false) ||
                                 (this.cubeMap? this.cubeMap.rgbm : false) ||
                                 (this.sphereMap? this.sphereMap.rgbm : false) ||
                                 (this.dpAtlas? this.dpAtlas.rgbm : false);

            var hdrReflection = ((prefilteredCubeMap128 && !this.cubeMap && !this.sphereMap && !this.dpAtlas)? prefilteredCubeMap128.rgbm || prefilteredCubeMap128.format === pc.PIXELFORMAT_RGBA32F : false) ||
                                 (this.cubeMap? this.cubeMap.rgbm || this.cubeMap.format === pc.PIXELFORMAT_RGBA32F : false) ||
                                 (this.sphereMap? this.sphereMap.rgbm || this.sphereMap.format === pc.PIXELFORMAT_RGBA32F : false) ||
                                 (this.dpAtlas? this.dpAtlas.rgbm || this.dpAtlas.format === pc.PIXELFORMAT_RGBA32F : false);

            var emissiveTint = this.emissiveMap ? 0 : 3;
            if (!emissiveTint) {
                emissiveTint = (this.emissive.data[0] !== 1 || this.emissive.data[1] !== 1 || this.emissive.data[2] !== 1 || this.emissiveIntensity !== 1) && this.emissiveTint;
                emissiveTint = emissiveTint? 3 : (this.emissiveIntensity !== 1? 1 : 0);
            }

<<<<<<< HEAD
            var options;
            var minimalOptions = pass > pc.SHADER_FORWARDHDR && pass <= pc.SHADER_PICK;

            if (minimalOptions) {
                // minimal options
                options = {
                    opacityTint:                this.opacity!==1 && this.blendType!==pc.BLEND_NONE,
                    alphaTest:                  this.alphaTest > 0,
                    forceFragmentPrecision:     this.forceFragmentPrecision,
                    chunks:                     this.chunks,
                    blendType:                  this.blendType,
                    forceUv1:                   this.forceUv1,
                    pass:                       pass
                };
            } else {
                // full options
                options = {
                    fog:                        this.useFog? scene.fog : "none",
                    gamma:                      this.useGammaTonemap? scene.gammaCorrection : pc.GAMMA_NONE,
                    toneMap:                    this.useGammaTonemap? scene.toneMapping : -1,
                    blendMapsWithColors:        true,
                    ambientTint:                this.ambientTint,
                    diffuseTint:                (this.diffuse.data[0]!==1 || this.diffuse.data[1]!==1 || this.diffuse.data[2]!==1) && this.diffuseMapTint,
                    specularTint:               specularTint,
                    metalnessTint:              this.useMetalness && this.metalness<1,
                    glossTint:                  true,
                    emissiveTint:               emissiveTint,
                    opacityTint:                this.opacity!==1 && this.blendType!==pc.BLEND_NONE,
                    alphaTest:                  this.alphaTest > 0,
                    alphaToCoverage:            this.alphaToCoverage,
                    needsNormalFloat:           this.normalizeNormalMap,

                    sphereMap:                  !!this.sphereMap,
                    cubeMap:                    !!this.cubeMap,
                    dpAtlas:                    !!this.dpAtlas,
                    ambientSH:                  !!this.ambientSH,
                    useSpecular:                useSpecular,
                    rgbmAmbient:                rgbmAmbient,
                    rgbmReflection:             rgbmReflection,
                    hdrAmbient:                 hdrAmbient,
                    hdrReflection:              hdrReflection,
                    fixSeams:                   prefilteredCubeMap128? prefilteredCubeMap128.fixCubemapSeams : (this.cubeMap? this.cubeMap.fixCubemapSeams : false),
                    prefilteredCubemap:         !!prefilteredCubeMap128,
                    emissiveFormat:             this.emissiveMap? (this.emissiveMap.rgbm? 1 : (this.emissiveMap.format===pc.PIXELFORMAT_RGBA32F? 2 : 0)) : null,
                    lightMapFormat:             this.lightMap? (this.lightMap.rgbm? 1 : (this.lightMap.format===pc.PIXELFORMAT_RGBA32F? 2 : 0)) : null,
                    useRgbm:                    rgbmReflection || rgbmAmbient || (this.emissiveMap? this.emissiveMap.rgbm : 0) || (this.lightMap? this.lightMap.rgbm : 0),
                    specularAntialias:          this.specularAntialias,
                    conserveEnergy:             this.conserveEnergy,
                    occludeSpecular:            this.occludeSpecular,
                    occludeSpecularFloat:      (this.occludeSpecularIntensity !== 1.0),
                    occludeDirect:              this.occludeDirect,
                    shadingModel:               this.shadingModel,
                    fresnelModel:               this.fresnelModel,
                    packedNormal:               this.normalMap? (this.normalMap.format===pc.PIXELFORMAT_DXT5) : false,
                    forceFragmentPrecision:     this.forceFragmentPrecision,
                    fastTbn:                    this.fastTbn,
                    cubeMapProjection:          this.cubeMapProjection,
                    chunks:                     this.chunks,
                    customFragmentShader:       this.customFragmentShader,
                    refraction:                 !!this.refraction,
                    useMetalness:               this.useMetalness,
                    blendType:                  this.blendType,
                    skyboxIntensity:            (prefilteredCubeMap128===globalSky128 && prefilteredCubeMap128) && (scene.skyboxIntensity!==1),
                    forceUv1:                   this.forceUv1,
                    useTexCubeLod:              useTexCubeLod,
                    msdf:                       !!this.msdfMap,
                    twoSidedLighting:           this.twoSidedLighting,
                    pixelSnap:                  this.pixelSnap,
                    pass:                       pass
                };

                if (pass === pc.SHADER_FORWARDHDR) {
                    if (options.gamma) options.gamma = pc.GAMMA_SRGBHDR;
                    options.toneMap = pc.TONEMAP_LINEAR;
                }
=======
            var options = {
                fog:                        this.useFog? scene.fog : "none",
                gamma:                      this.useGammaTonemap? scene.gammaCorrection : pc.GAMMA_NONE,
                toneMap:                    this.useGammaTonemap? scene.toneMapping : -1,
                blendMapsWithColors:        true,
                modulateAmbient:            this.ambientTint,
                diffuseTint:                diffuseTint,
                specularTint:               specularTint ? 3 : 0,
                metalnessTint:              (this.useMetalness && this.metalness < 1) ? 1 : 0,
                glossTint:                  1,
                emissiveTint:               emissiveTint,
                opacityTint:                (this.opacity !== 1 && this.blendType !== pc.BLEND_NONE) ? 1 : 0,
                alphaTest:                  this.alphaTest > 0,
                alphaToCoverage:            this.alphaToCoverage,
                needsNormalFloat:           this.normalizeNormalMap,

                sphereMap:                  !!this.sphereMap,
                cubeMap:                    !!this.cubeMap,
                dpAtlas:                    !!this.dpAtlas,
                ambientSH:                  !!this.ambientSH,
                useSpecular:                useSpecular,
                rgbmAmbient:                rgbmAmbient,
                rgbmReflection:             rgbmReflection,
                hdrAmbient:                 hdrAmbient,
                hdrReflection:              hdrReflection,
                fixSeams:                   prefilteredCubeMap128? prefilteredCubeMap128.fixCubemapSeams : (this.cubeMap? this.cubeMap.fixCubemapSeams : false),
                prefilteredCubemap:         !!prefilteredCubeMap128,
                emissiveFormat:             this.emissiveMap? (this.emissiveMap.rgbm? 1 : (this.emissiveMap.format===pc.PIXELFORMAT_RGBA32F? 2 : 0)) : null,
                lightMapFormat:             this.lightMap? (this.lightMap.rgbm? 1 : (this.lightMap.format===pc.PIXELFORMAT_RGBA32F? 2 : 0)) : null,
                useRgbm:                    rgbmReflection || rgbmAmbient || (this.emissiveMap? this.emissiveMap.rgbm : 0) || (this.lightMap? this.lightMap.rgbm : 0),
                specularAA:                 this.specularAntialias,
                conserveEnergy:             this.conserveEnergy,
                occludeSpecular:            this.occludeSpecular,
                occludeSpecularFloat:      (this.occludeSpecularIntensity !== 1.0),
                occludeDirect:              this.occludeDirect,
                shadingModel:               this.shadingModel,
                fresnelModel:               this.fresnelModel,
                packedNormal:               this.normalMap? (this.normalMap.format===pc.PIXELFORMAT_DXT5) : false,
                forceFragmentPrecision:     this.forceFragmentPrecision,
                fastTbn:                    this.fastTbn,
                cubeMapProjection:          this.cubeMapProjection,
                chunks:                     this.chunks,
                customFragmentShader:       this.customFragmentShader,
                refraction:                 !!this.refraction,
                useMetalness:               this.useMetalness,
                blendType:                  this.blendType,
                skyboxIntensity:            (prefilteredCubeMap128===globalSky128 && prefilteredCubeMap128) && (scene.skyboxIntensity!==1),
                forceUv1:                   this.forceUv1,
                useTexCubeLod:              useTexCubeLod,
                msdf:                       !!this.msdfMap,
                pixelSnap:                  this.pixelSnap,
                twoSidedLighting:           this.twoSidedLighting
            };

            if (pass === pc.SHADER_FORWARDHDR) {
                if (options.gamma) options.gamma = pc.GAMMA_SRGBHDR;
                options.toneMap = pc.TONEMAP_LINEAR;
>>>>>>> 4b71749e
            }

            var hasUv0 = false;
            var hasUv1 = false;
            var hasVcolor = false;
            if (objDefs) {
                if (!minimalOptions) {
                    options.noShadow = (objDefs & pc.SHADERDEF_NOSHADOW) !== 0;
                    if ((objDefs & pc.SHADERDEF_LM) !== 0) {
                        options.lightMapFormat = 1; // rgbm
                        options.lightMap = true;
                        options.lightMapChannel = "rgb";
                        options.lightMapUv = 1;
                        options.lightMapTransform = 0;
                        options.lightMapWithoutAmbient = !this.lightMap;
                        options.useRgbm = true;
                        if ((objDefs & pc.SHADERDEF_DIRLM) !== 0) {
                            options.dirLightMap = true;
                        }
                    }
                }
                options.screenSpace = (objDefs & pc.SHADERDEF_SCREENSPACE) !== 0;
                options.skin = (objDefs & pc.SHADERDEF_SKIN) !== 0;
                options.useInstancing = (objDefs & pc.SHADERDEF_INSTANCING) !== 0;
                hasUv0 = (objDefs & pc.SHADERDEF_UV0) !== 0;
                hasUv1 = (objDefs & pc.SHADERDEF_UV1) !== 0;
                hasVcolor = (objDefs & pc.SHADERDEF_VCOLOR) !== 0;
            }

            var isOpacity;
            for (var p in pc._matTex2D) {
<<<<<<< HEAD
                isOpacity = p === "opacity";
                if (isOpacity && this.blendType===pc.BLEND_NONE && this.alphaTest===0.0 && !this.alphaToCoverage) continue;

                if (minimalOptions && !isOpacity) continue;

=======
                if (p === "opacity" && this.blendType === pc.BLEND_NONE && this.alphaTest === 0.0 && !this.alphaToCoverage) continue;
>>>>>>> 4b71749e
                var cname;
                var mname = p + "Map";
                var vname = p + "VertexColor";
                if (p !== "height" && this[vname]) {
                    if (hasVcolor) {
                        cname = p + "VertexColorChannel";
                        options[vname] = this[vname];
                        options[cname] = this[cname];
                        options.vertexColors = true;
                    }
                }
                if (this[mname]) {
                    var uname = mname + "Uv";
                    var allow = true;
                    if (this[uname]===0 && !hasUv0) allow = false;
                    if (this[uname]===1 && !hasUv1) allow = false;
                    if (allow) {
                        options[mname] = !!this[mname];
                        var tname = mname + "Transform";
                        cname = mname + "Channel";
                        options[tname] = this._getMapTransformID(this[tname], this[uname]);
                        options[cname] = this[cname];
                        options[uname] = this[uname];
                    }
                }
            }

            this._mapXForms = null;

            if (this.useLighting && !minimalOptions) {
                var lightsFiltered = [];
                var mask = objDefs ? (objDefs >> 16) : 1;
                if (sortedLights) {
                    this._collectLights(pc.LIGHTTYPE_DIRECTIONAL, sortedLights[pc.LIGHTTYPE_DIRECTIONAL], lightsFiltered, mask);
                    this._collectLights(pc.LIGHTTYPE_POINT,       sortedLights[pc.LIGHTTYPE_POINT], lightsFiltered, mask, staticLightList);
                    this._collectLights(pc.LIGHTTYPE_SPOT,        sortedLights[pc.LIGHTTYPE_SPOT], lightsFiltered, mask, staticLightList);
                }
                options.lights = lightsFiltered;
            } else {
                options.lights = [];
            }

            if (!minimalOptions) {
                options.aoMapUv = options.aoMapUv || this.aoUvSet; // backwards component
                if (options.lights.length === 0) {
                    options.noShadow = false;
                }
            }

            if (this.onUpdateShader) {
                options = this.onUpdateShader(options);
            }

            var library = device.getProgramLibrary();
            this.shader = library.getProgram('standard', options);

            if (!objDefs) {
                this.clearVariants();
                this.variants[0] = this.shader;
            }

            this.dirtyShader = false;
        }
    });

    var _defineMaterialProps = function (obj) {

        obj.dirtyShader = true;
        obj.dirtyColor = true;
        obj._scene = null;

        _defineColor(obj, "ambient", new pc.Color(0.7, 0.7, 0.7));
        _defineColor(obj, "diffuse", new pc.Color(1, 1, 1));
        _defineColor(obj, "specular", new pc.Color(0, 0, 0));
        _defineColor(obj, "emissive", new pc.Color(0, 0, 0), true);

        _defineFloat(obj, "shininess", 25, function(mat, shininess) {
            // Shininess is 0-100 value
            // which is actually a 0-1 glosiness value.
            // Can be converted to specular power using exp2(shininess * 0.01 * 11)
            var value;
            if (mat.shadingModel===pc.SPECULAR_PHONG) {
                value = Math.pow(2, shininess * 0.01 * 11); // legacy: expand back to specular power
            } else {
                value = shininess * 0.01; // correct
            }
            return {name:"material_shininess", value:value};
        });
        _defineFloat(obj, "heightMapFactor", 1, function(mat, height) {
            return {name:'material_heightMapFactor', value:height * 0.025};
        });
        _defineFloat(obj, "opacity", 1);
        _defineFloat(obj, "alphaTest", 0);
        _defineFloat(obj, "bumpiness", 1);
        _defineFloat(obj, "reflectivity", 1);
        _defineFloat(obj, "occludeSpecularIntensity", 1);
        _defineFloat(obj, "refraction", 0);
        _defineFloat(obj, "refractionIndex", 1.0 / 1.5); // approx. (air ior / glass ior)
        _defineFloat(obj, "metalness", 1);
        _defineFloat(obj, "aoUvSet", 0, null); // legacy

        _defineObject(obj, "ambientSH", function (mat, val, changeMat) {
            return {name:"ambientSH[0]", value:val};
        });

        _defineObject(obj, "cubeMapProjectionBox", function (mat, val, changeMat) {
                var bmin = changeMat? mat.cubeMapMinUniform : new Float32Array(3);
                var bmax = changeMat? mat.cubeMapMaxUniform : new Float32Array(3);

                bmin[0] = val.center.x - val.halfExtents.x;
                bmin[1] = val.center.y - val.halfExtents.y;
                bmin[2] = val.center.z - val.halfExtents.z;

                bmax[0] = val.center.x + val.halfExtents.x;
                bmax[1] = val.center.y + val.halfExtents.y;
                bmax[2] = val.center.z + val.halfExtents.z;

                return [{name:"envBoxMin", value:bmin}, {name:"envBoxMax", value:bmax}];
        });

        _defineChunks(obj);

        _defineFlag(obj, "ambientTint", false);
        
        _defineFlag(obj, "diffuseTint", false);
        _defineFlag(obj, "specularTint", false);
        _defineFlag(obj, "emissiveTint", false);
        _defineFlag(obj, "fastTbn", false);
        _defineFlag(obj, "specularAntialias", false);
        _defineFlag(obj, "useMetalness", false);
        _defineFlag(obj, "occludeDirect", false);
        _defineFlag(obj, "normalizeNormalMap", true);
        _defineFlag(obj, "conserveEnergy", true);
        _defineFlag(obj, "occludeSpecular", pc.SPECOCC_AO);
        _defineFlag(obj, "shadingModel", pc.SPECULAR_BLINN);
        _defineFlag(obj, "fresnelModel", pc.FRESNEL_NONE);
        _defineFlag(obj, "cubeMapProjection", pc.CUBEPROJ_NONE);
        _defineFlag(obj, "customFragmentShader", null);
        _defineFlag(obj, "forceFragmentPrecision", null);
        _defineFlag(obj, "useFog", true);
        _defineFlag(obj, "useLighting", true);
        _defineFlag(obj, "useGammaTonemap", true);
        _defineFlag(obj, "useSkybox", true);
        _defineFlag(obj, "forceUv1", false);
        _defineFlag(obj, "pixelSnap", false);
        _defineFlag(obj, "twoSidedLighting", false);

        _defineTex2D(obj, "diffuse", 0, 3);
        _defineTex2D(obj, "specular", 0, 3);
        _defineTex2D(obj, "emissive", 0, 3);
        _defineTex2D(obj, "normal", 0, -1);
        _defineTex2D(obj, "metalness", 0, 1);
        _defineTex2D(obj, "gloss", 0, 1);
        _defineTex2D(obj, "opacity", 0, 1);
        _defineTex2D(obj, "height", 0, 1);
        _defineTex2D(obj, "ao", 0, 1);
        _defineTex2D(obj, "light", 1, 3);
        _defineTex2D(obj, "msdf", 0, 3);

        _defineObject(obj, "cubeMap");
        _defineObject(obj, "sphereMap");
        _defineObject(obj, "dpAtlas");
        _defineObject(obj, "prefilteredCubeMap128");
        _defineObject(obj, "prefilteredCubeMap64");
        _defineObject(obj, "prefilteredCubeMap32");
        _defineObject(obj, "prefilteredCubeMap16");
        _defineObject(obj, "prefilteredCubeMap8");
        _defineObject(obj, "prefilteredCubeMap4");

        _defineAlias(obj, "diffuseTint", "diffuseMapTint");
        _defineAlias(obj, "specularTint", "specularMapTint");
        _defineAlias(obj, "emissiveTint", "emissiveMapTint");
        _defineAlias(obj, "aoVertexColor", "aoMapVertexColor");
        _defineAlias(obj, "diffuseVertexColor", "diffuseMapVertexColor");
        _defineAlias(obj, "specularVertexColor", "specularMapVertexColor");
        _defineAlias(obj, "emissiveVertexColor", "emissiveMapVertexColor");
        _defineAlias(obj, "metalnessVertexColor", "metalnessMapVertexColor");
        _defineAlias(obj, "glossVertexColor", "glossMapVertexColor");
        _defineAlias(obj, "opacityVertexColor", "opacityMapVertexColor");
        _defineAlias(obj, "lightVertexColor", "lightMapVertexColor");

        for (var i = 0; i < _propsSerial.length; i++) {
            _propsSerialDefaultVal[i] = obj[ _propsSerial[i] ];
        }

        obj._propsSet = [];
    };

    _defineMaterialProps(StandardMaterial.prototype);

    return {
        StandardMaterial: StandardMaterial
    };
}());<|MERGE_RESOLUTION|>--- conflicted
+++ resolved
@@ -142,11 +142,8 @@
      *     <li>{@link pc.SPECOCC_GLOSSDEPENDENT}: Modify AO based on material glossiness/view angle to occlude specular.</li>
      * </ul>
      * @property {Number} occludeSpecularIntensity Controls visibility of specular occlusion.
-<<<<<<< HEAD
      * @property {Number} occludeDirect Tells if AO should darken directional lighting.
-=======
-     *
->>>>>>> 4b71749e
+     *
      * @property {Boolean} specularAntialias Enables Toksvig AA for mipmapped normal maps with specular.
      * @property {Boolean} conserveEnergy Defines how diffuse and specular components are combined when Fresnel is on.
         It is recommended that you leave this option enabled, although you may want to disable it in case when all reflection comes only from a few light sources, and you don't use an environment map, therefore having mostly black reflection.
@@ -1040,7 +1037,6 @@
                 emissiveTint = emissiveTint? 3 : (this.emissiveIntensity !== 1? 1 : 0);
             }
 
-<<<<<<< HEAD
             var options;
             var minimalOptions = pass > pc.SHADER_FORWARDHDR && pass <= pc.SHADER_PICK;
 
@@ -1063,16 +1059,15 @@
                     toneMap:                    this.useGammaTonemap? scene.toneMapping : -1,
                     blendMapsWithColors:        true,
                     ambientTint:                this.ambientTint,
-                    diffuseTint:                (this.diffuse.data[0]!==1 || this.diffuse.data[1]!==1 || this.diffuse.data[2]!==1) && this.diffuseMapTint,
-                    specularTint:               specularTint,
-                    metalnessTint:              this.useMetalness && this.metalness<1,
-                    glossTint:                  true,
+                    diffuseTint:                diffuseTint,
+                    specularTint:               specularTint ? 3 : 0,
+                    metalnessTint:              (this.useMetalness && this.metalness < 1) ? 1 : 0,
+                    glossTint:                  1,
                     emissiveTint:               emissiveTint,
-                    opacityTint:                this.opacity!==1 && this.blendType!==pc.BLEND_NONE,
+                    opacityTint:                (this.opacity !== 1 && this.blendType !== pc.BLEND_NONE) ? 1 : 0,
                     alphaTest:                  this.alphaTest > 0,
                     alphaToCoverage:            this.alphaToCoverage,
                     needsNormalFloat:           this.normalizeNormalMap,
-
                     sphereMap:                  !!this.sphereMap,
                     cubeMap:                    !!this.cubeMap,
                     dpAtlas:                    !!this.dpAtlas,
@@ -1116,65 +1111,6 @@
                     if (options.gamma) options.gamma = pc.GAMMA_SRGBHDR;
                     options.toneMap = pc.TONEMAP_LINEAR;
                 }
-=======
-            var options = {
-                fog:                        this.useFog? scene.fog : "none",
-                gamma:                      this.useGammaTonemap? scene.gammaCorrection : pc.GAMMA_NONE,
-                toneMap:                    this.useGammaTonemap? scene.toneMapping : -1,
-                blendMapsWithColors:        true,
-                modulateAmbient:            this.ambientTint,
-                diffuseTint:                diffuseTint,
-                specularTint:               specularTint ? 3 : 0,
-                metalnessTint:              (this.useMetalness && this.metalness < 1) ? 1 : 0,
-                glossTint:                  1,
-                emissiveTint:               emissiveTint,
-                opacityTint:                (this.opacity !== 1 && this.blendType !== pc.BLEND_NONE) ? 1 : 0,
-                alphaTest:                  this.alphaTest > 0,
-                alphaToCoverage:            this.alphaToCoverage,
-                needsNormalFloat:           this.normalizeNormalMap,
-
-                sphereMap:                  !!this.sphereMap,
-                cubeMap:                    !!this.cubeMap,
-                dpAtlas:                    !!this.dpAtlas,
-                ambientSH:                  !!this.ambientSH,
-                useSpecular:                useSpecular,
-                rgbmAmbient:                rgbmAmbient,
-                rgbmReflection:             rgbmReflection,
-                hdrAmbient:                 hdrAmbient,
-                hdrReflection:              hdrReflection,
-                fixSeams:                   prefilteredCubeMap128? prefilteredCubeMap128.fixCubemapSeams : (this.cubeMap? this.cubeMap.fixCubemapSeams : false),
-                prefilteredCubemap:         !!prefilteredCubeMap128,
-                emissiveFormat:             this.emissiveMap? (this.emissiveMap.rgbm? 1 : (this.emissiveMap.format===pc.PIXELFORMAT_RGBA32F? 2 : 0)) : null,
-                lightMapFormat:             this.lightMap? (this.lightMap.rgbm? 1 : (this.lightMap.format===pc.PIXELFORMAT_RGBA32F? 2 : 0)) : null,
-                useRgbm:                    rgbmReflection || rgbmAmbient || (this.emissiveMap? this.emissiveMap.rgbm : 0) || (this.lightMap? this.lightMap.rgbm : 0),
-                specularAA:                 this.specularAntialias,
-                conserveEnergy:             this.conserveEnergy,
-                occludeSpecular:            this.occludeSpecular,
-                occludeSpecularFloat:      (this.occludeSpecularIntensity !== 1.0),
-                occludeDirect:              this.occludeDirect,
-                shadingModel:               this.shadingModel,
-                fresnelModel:               this.fresnelModel,
-                packedNormal:               this.normalMap? (this.normalMap.format===pc.PIXELFORMAT_DXT5) : false,
-                forceFragmentPrecision:     this.forceFragmentPrecision,
-                fastTbn:                    this.fastTbn,
-                cubeMapProjection:          this.cubeMapProjection,
-                chunks:                     this.chunks,
-                customFragmentShader:       this.customFragmentShader,
-                refraction:                 !!this.refraction,
-                useMetalness:               this.useMetalness,
-                blendType:                  this.blendType,
-                skyboxIntensity:            (prefilteredCubeMap128===globalSky128 && prefilteredCubeMap128) && (scene.skyboxIntensity!==1),
-                forceUv1:                   this.forceUv1,
-                useTexCubeLod:              useTexCubeLod,
-                msdf:                       !!this.msdfMap,
-                pixelSnap:                  this.pixelSnap,
-                twoSidedLighting:           this.twoSidedLighting
-            };
-
-            if (pass === pc.SHADER_FORWARDHDR) {
-                if (options.gamma) options.gamma = pc.GAMMA_SRGBHDR;
-                options.toneMap = pc.TONEMAP_LINEAR;
->>>>>>> 4b71749e
             }
 
             var hasUv0 = false;
@@ -1206,15 +1142,11 @@
 
             var isOpacity;
             for (var p in pc._matTex2D) {
-<<<<<<< HEAD
                 isOpacity = p === "opacity";
-                if (isOpacity && this.blendType===pc.BLEND_NONE && this.alphaTest===0.0 && !this.alphaToCoverage) continue;
+                if (isOpacity && this.blendType === pc.BLEND_NONE && this.alphaTest === 0.0 && !this.alphaToCoverage) continue;
 
                 if (minimalOptions && !isOpacity) continue;
 
-=======
-                if (p === "opacity" && this.blendType === pc.BLEND_NONE && this.alphaTest === 0.0 && !this.alphaToCoverage) continue;
->>>>>>> 4b71749e
                 var cname;
                 var mname = p + "Map";
                 var vname = p + "VertexColor";
