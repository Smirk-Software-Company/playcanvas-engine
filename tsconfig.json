--- conflicted
+++ resolved
@@ -12,22 +12,23 @@
         "noUnusedLocals": true,
         "strictNullChecks": true,
         "strictPropertyInitialization": true,
-<<<<<<< HEAD
         "typeRoots": [
             "./node_modules/@webgpu/types",
             "./node_modules/@types"
         ],
         "outDir": "build"
-=======
-        "typeRoots": [ "./node_modules/@webgpu/types", "./node_modules/@types" ]
     },
     "typedocOptions": {
         "compilerOptions": {
             "allowSyntheticDefaultImports": true,
             "checkJs": false,
-            "typeRoots": [ "./node_modules/@types" ]
+            "typeRoots": [
+                "./node_modules/@types"
+            ]
         },
-        "entryPoints": [ "./src/index.js" ],
+        "entryPoints": [
+            "./src/index.js"
+        ],
         "excludeNotDocumented": true,
         "excludeNotDocumentedKinds": [
             "Module",
@@ -65,8 +66,7 @@
             "./utils/typedoc-plugin.mjs",
             "typedoc-plugin-mdn-links"
         ],
-        "readme": "none"
->>>>>>> 26923c4b
+        "readme": "none",
     },
     "include": [
         "src/**/*.js",
